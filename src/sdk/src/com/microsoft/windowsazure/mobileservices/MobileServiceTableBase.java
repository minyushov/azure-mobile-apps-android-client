--- conflicted
+++ resolved
@@ -235,12 +235,7 @@
 					uriBuilder.appendQueryParameter(parameter.first, parameter.second);
 				}
 			}
-<<<<<<< HEAD
-			
-			delete = new ServiceFilterRequestImpl(new HttpDelete(uriBuilder.build().toString()));			
-=======
 			delete = new ServiceFilterRequestImpl(new HttpDelete(uriBuilder.build().toString()), mClient.getAndroidHttpClientFactory());			
->>>>>>> ba41bd25
 		} catch (UnsupportedEncodingException e) {
 			if (callback != null) {
 				callback.onCompleted(e, null);
