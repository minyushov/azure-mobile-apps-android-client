/*
Copyright (c) Microsoft Open Technologies, Inc.
All Rights Reserved
Apache 2.0 License
 
   Licensed under the Apache License, Version 2.0 (the "License");
   you may not use this file except in compliance with the License.
   You may obtain a copy of the License at
 
     http://www.apache.org/licenses/LICENSE-2.0
 
   Unless required by applicable law or agreed to in writing, software
   distributed under the License is distributed on an "AS IS" BASIS,
   WITHOUT WARRANTIES OR CONDITIONS OF ANY KIND, either express or implied.
   See the License for the specific language governing permissions and
   limitations under the License.
 
See the Apache Version 2.0 License for specific language governing permissions and limitations under the License.
 */

/**
 * MobileServicePushStatus.java
 */
package com.microsoft.windowsazure.mobileservices.table.sync.push;

import android.annotation.SuppressLint;

import java.util.HashMap;
import java.util.Map;

/**
 * Enumeration for push sync status.
 */
@SuppressLint("UseSparseArrays")
public enum MobileServicePushStatus {

    /**
     * All table operations in the push action were completed, possibly with
     * errors.
     */
    Complete(0),
<<<<<<< HEAD

    /**
     * Push was aborted due to network error.
     */
    CancelledByNetworkError(1),

    /**
     * Push was aborted due to authentication error.
     */
    CancelledByAuthenticationError(2),

    /**
     * Push was aborted due to error from local store.
     */
    CancelledByLocalStoreError(3),

    /**
=======

    /**
     * Push was aborted due to network error.
     */
    CancelledByNetworkError(1),

    /**
     * Push was aborted due to authentication error.
     */
    CancelledByAuthenticationError(2),

    /**
     * Push was aborted due to error from local store.
     */
    CancelledByLocalStoreError(3),

    /**
>>>>>>> 35820e4d
     * Push failed due to an internal error.
     */
    InternalError(Integer.MAX_VALUE);
    private static final Map<Integer, MobileServicePushStatus> mValuesMap;
    static {
        mValuesMap = new HashMap<Integer, MobileServicePushStatus>(4);
        mValuesMap.put(0, MobileServicePushStatus.Complete);
        mValuesMap.put(1, MobileServicePushStatus.CancelledByNetworkError);
        mValuesMap.put(2, MobileServicePushStatus.CancelledByAuthenticationError);
        mValuesMap.put(3, MobileServicePushStatus.CancelledByLocalStoreError);
        mValuesMap.put(Integer.MAX_VALUE, MobileServicePushStatus.InternalError);
    }
    private final int mValue;

    private MobileServicePushStatus(int value) {
        this.mValue = value;
    }

    /**
     * Return the MobileServicePushStatus with the provided int value
     *
     * @param value the int value
     * @return the matching MobileServicePushStatus
     */
    public static MobileServicePushStatus parse(int value) {
        return mValuesMap.get(value);
    }

    /**
     * Return the int value associated to the enum
     */
    public int getValue() {
        return this.mValue;
    }
}<|MERGE_RESOLUTION|>--- conflicted
+++ resolved
@@ -39,7 +39,6 @@
      * errors.
      */
     Complete(0),
-<<<<<<< HEAD
 
     /**
      * Push was aborted due to network error.
@@ -57,25 +56,6 @@
     CancelledByLocalStoreError(3),
 
     /**
-=======
-
-    /**
-     * Push was aborted due to network error.
-     */
-    CancelledByNetworkError(1),
-
-    /**
-     * Push was aborted due to authentication error.
-     */
-    CancelledByAuthenticationError(2),
-
-    /**
-     * Push was aborted due to error from local store.
-     */
-    CancelledByLocalStoreError(3),
-
-    /**
->>>>>>> 35820e4d
      * Push failed due to an internal error.
      */
     InternalError(Integer.MAX_VALUE);
