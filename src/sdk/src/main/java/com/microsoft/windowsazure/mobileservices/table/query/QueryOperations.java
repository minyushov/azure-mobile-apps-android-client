/*
Copyright (c) Microsoft Open Technologies, Inc.
All Rights Reserved
Apache 2.0 License
 
   Licensed under the Apache License, Version 2.0 (the "License");
   you may not use this file except in compliance with the License.
   You may obtain a copy of the License at
 
     http://www.apache.org/licenses/LICENSE-2.0
 
   Unless required by applicable law or agreed to in writing, software
   distributed under the License is distributed on an "AS IS" BASIS,
   WITHOUT WARRANTIES OR CONDITIONS OF ANY KIND, either express or implied.
   See the License for the specific language governing permissions and
   limitations under the License.
 
See the Apache Version 2.0 License for specific language governing permissions and limitations under the License.
 */

/**
 * QueryOperations.java
 */
package com.microsoft.windowsazure.mobileservices.table.query;

import java.util.Date;

/**
 * Class used to create query operations
 */
public class QueryOperations {

    /**
     * Creates Query with the requested table name.
     *
     * @param tabledName The name of the table
     * @return The Query
     */
    public static Query tableName(String tableName) {
        if (tableName == null || tableName.trim().length() == 0) {
            throw new IllegalArgumentException("tableName cannot be null or empty");
        }

        Query query = new QueryBase();

        query.tableName(tableName);

        return query;
    }

    /**
     * Creates Query representing a field
     *
     * @param fieldName The name of the field
     * @return The Query
     */
    public static Query field(String fieldName) {
        if (fieldName == null || fieldName.trim().length() == 0) {
            throw new IllegalArgumentException("fieldName cannot be null or empty");
        }

        Query query = new QueryBase();

        FieldNode fieldNode = new FieldNode();
        fieldNode.setFieldName(fieldName);

        query.setQueryNode(fieldNode);

        return query;
    }

    /**
     * Creates a Query representing a numeric value
     *
     * @param number the number to represent
     * @return the Query
     */
    public static Query val(Number number) {
        Query query = new QueryBase();

        ConstantNode constantNode = new ConstantNode();
        constantNode.setValue(number);

        query.setQueryNode(constantNode);

        return query;
    }

    /**
     * Creates a Query representing a boolean value
     *
     * @param val the boolean to represent
     * @return the Query
     */
    public static Query val(boolean val) {
        Query query = new QueryBase();

        ConstantNode constantNode = new ConstantNode();
        constantNode.setValue(val);

        query.setQueryNode(constantNode);

        return query;
    }

    /**
     * Creates a Query representing a string value
     *
     * @param s the string to represent
     * @return the Query
     */
    public static Query val(String s) {
        Query query = new QueryBase();

        ConstantNode constantNode = new ConstantNode();
        constantNode.setValue(s);

        query.setQueryNode(constantNode);

        return query;
    }

    /**
     * Creates a Query representing a date value
     *
     * @param date the date to represent
     * @return the Query
     */
    public static Query val(Date date) {
        Query query = new QueryBase();

        ConstantNode constantNode = new ConstantNode();
        constantNode.setValue(date);

        query.setQueryNode(constantNode);

        return query;
    }

    /**
     * Group query as a single argument.
     *
     * @param otherQuery
     * @return Query
     */
    public static Query query(Query otherQuery) {
        return unaryOperator(otherQuery, UnaryOperatorKind.Parenthesis);
    }

    /****** Logical Operators ******/

    /**
     * Conditional and.
     *
     * @return Query
     */
    public static Query and() {
        return and(null);
    }

    /**
     * Conditional and.
     *
     * @param otherQuery
     * @return Query
     */
    public static Query and(Query otherQuery) {
        return binaryOperator(otherQuery, BinaryOperatorKind.And);
    }

    /**
     * Conditional or.
     *
     * @return Query
     */
    public static Query or() {
        return or(null);
    }

    /**
     * Conditional or.
     *
     * @param otherQuery
     * @return Query
     */
    public static Query or(Query otherQuery) {
        return binaryOperator(otherQuery, BinaryOperatorKind.Or);
    }

    /**
     * Logical not.
     *
     * @return Query
     */
    public static Query not() {
        return not(null);
    }

    /**
     * Logical not.
     *
     * @param otherQuery
     * @return Query
     */
    public static Query not(Query otherQuery) {
        return unaryOperator(otherQuery, UnaryOperatorKind.Not);
    }

    /**
     * Logical not.
     *
     * @param booleanValue
     * @return Query
     */
    public static Query not(boolean booleanValue) {

        return (Query) not(val(booleanValue));
    }

    /****** Comparison Operators ******/

    /**
     * Greater than or equal comparison operator.
     *
     * @return Query
     */
    public static Query ge() {
        Query nullQuery = null;
        return ge(nullQuery);
    }

    /**
     * Greater than or equal comparison operator.
     *
     * @param otherQuery
     * @return Query
     */
    public static Query ge(Query otherQuery) {
        return binaryOperator(otherQuery, BinaryOperatorKind.Ge);
    }

    /**
     * Greater than or equal comparison operator.
     *
<<<<<<< HEAD
=======
     * @param stringValue
     * @return Query
     */
    public static Query ge(String stringValue) {
        return ge(QueryOperations.val(stringValue));
    }

    /**
     * Greater than or equal comparison operator.
     *
>>>>>>> c101d236
     * @param numberValue
     * @return Query
     */
    public static Query ge(Number numberValue) {
        return ge(QueryOperations.val(numberValue));
    }

    /**
     * Greater than or equal comparison operator.
     *
     * @param dateValue
     * @return Query
     */
    public static Query ge(Date dateValue) {
        return ge(QueryOperations.val(dateValue));
    }

    /**
     * Less than or equal comparison operator.
     *
     * @return Query
     */
    public static Query le() {
        Query nullQuery = null;
        return le(nullQuery);
    }

    /**
     * Less than or equal comparison operator.
     *
     * @param otherQuery
     * @return Query
     */
    public static Query le(Query otherQuery) {
        return binaryOperator(otherQuery, BinaryOperatorKind.Le);
    }

    /**
     * Less than or equal comparison operator.
     *
     * @param numberValue
     * @return Query
     */
    public static Query le(Number numberValue) {
        return le(QueryOperations.val(numberValue));
    }

    /**
     * Less than or equal comparison operator.
     *
     * @param dateValue
     * @return Query
     */
    public static Query le(Date dateValue) {
        return le(QueryOperations.val(dateValue));
    }

    /**
     * Greater than comparison operator.
     *
     * @return Query
     */
    public static Query gt() {
        Query nullQuery = null;
        return gt(nullQuery);
    }

    /**
     * Greater than comparison operator.
     *
     * @param otherQuery
     * @return Query
     */
    public static Query gt(Query otherQuery) {
        return binaryOperator(otherQuery, BinaryOperatorKind.Gt);
    }

    /**
     * Greater than comparison operator.
     *
     * @param numberValue
     * @return Query
     */
    public static Query gt(Number numberValue) {
        return gt(QueryOperations.val(numberValue));
    }

    /**
     * Greater than comparison operator.
     *
     * @param dateValue
     * @return Query
     */
    public static Query gt(Date dateValue) {
        return gt(QueryOperations.val(dateValue));
    }

    /**
     * Less than comparison operator.
     *
     * @return Query
     */
    public static Query lt() {
        Query nullQuery = null;
        return lt(nullQuery);
    }

    /**
     * Less than comparison operator.
     *
     * @param otherQuery
     * @return Query
     */
    public static Query lt(Query otherQuery) {
        return binaryOperator(otherQuery, BinaryOperatorKind.Lt);
    }

    /**
     * Less than comparison operator.
     *
     * @param numberValue
     * @return Query
     */
    public static Query lt(Number numberValue) {
        return lt(QueryOperations.val(numberValue));
    }

    /**
     * Less than comparison operator.
     *
     * @param dateValue
     * @return Query
     */
    public static Query lt(Date dateValue) {
        return lt(QueryOperations.val(dateValue));
    }

    /**
     * Equal comparison operator.
     *
     * @return Query
     */
    public static Query eq() {
        Query nullQuery = null;
        return eq(nullQuery);
    }

    /**
     * Equal comparison operator.
     *
     * @param otherQuery
     * @return Query
     */
    public static Query eq(Query otherQuery) {
        return binaryOperator(otherQuery, BinaryOperatorKind.Eq);
    }

    /**
     * Equal comparison operator.
     *
     * @param numberValue
     * @return Query
     */
    public static Query eq(Number numberValue) {
        return eq(QueryOperations.val(numberValue));
    }

    /**
     * Equal comparison operator.
     *
     * @param booleanValue
     * @return Query
     */
    public static Query eq(boolean booleanValue) {
        return eq(QueryOperations.val(booleanValue));
    }

    /**
     * Equal comparison operator.
     *
     * @param stringValue
     * @return Query
     */
    public static Query eq(String stringValue) {
        return eq(QueryOperations.val(stringValue));
    }

    /**
     * Equal comparison operator.
     *
     * @param dateValue
     * @return Query
     */
    public static Query eq(Date dateValue) {
        return eq(QueryOperations.val(dateValue));
    }

    /**
     * Not equal comparison operator.
     *
     * @return Query
     */
    public static Query ne() {
        Query nullQuery = null;
        return ne(nullQuery);
    }

    /**
     * Not equal comparison operator.
     *
     * @param otherQuery
     * @return Query
     */
    public static Query ne(Query otherQuery) {
        return binaryOperator(otherQuery, BinaryOperatorKind.Ne);
    }

    /**
     * Not equal comparison operator.
     *
     * @param numberValue
     * @return Query
     */
    public static Query ne(Number numberValue) {
        return ne(QueryOperations.val(numberValue));
    }

    /**
     * Not equal comparison operator.
     *
     * @param booleanValue
     * @return Query
     */
    public static Query ne(boolean booleanValue) {
        return ne(QueryOperations.val(booleanValue));
    }

    /**
     * Not equal comparison operator.
     *
     * @param stringValue
     * @return Query
     */
    public static Query ne(String stringValue) {
        return ne(QueryOperations.val(stringValue));
    }

    /**
     * Not equal comparison operator.
     *
     * @param dateValue
     * @return Query
     */
    public static Query ne(Date dateValue) {
        return ne(QueryOperations.val(dateValue));
    }

    /****** Arithmetic Operators ******/

    /**
     * Add operator.
     *
     * @return Query
     */
    public static Query add() {
        Query nullQuery = null;
        return add(nullQuery);
    }

    /**
     * Add operator.
     *
     * @param otherQuery
     * @return Query
     */
    public static Query add(Query otherQuery) {
        return binaryOperator(otherQuery, BinaryOperatorKind.Add);
    }

    /**
     * Add operator.
     *
     * @param val
     * @return Query
     */
    public static Query add(Number val) {
        return add(val(val));
    }

    /**
     * Subtract operator.
     *
     * @return Query
     */
    public static Query sub() {
        Query nullQuery = null;
        return sub(nullQuery);
    }

    /**
     * Subtract operator.
     *
     * @param otherQuery
     * @return Query
     */
    public static Query sub(Query otherQuery) {
        return binaryOperator(otherQuery, BinaryOperatorKind.Sub);
    }

    /**
     * Subtract operator.
     *
     * @param val
     * @return Query
     */
    public static Query sub(Number val) {
        return sub(val(val));
    }

    /**
     * Multiply operator.
     *
     * @return Query
     */
    public static Query mul() {
        Query nullQuery = null;
        return mul(nullQuery);
    }

    /**
     * Multiply operator.
     *
     * @param otherQuery
     * @return Query
     */
    public static Query mul(Query otherQuery) {
        return binaryOperator(otherQuery, BinaryOperatorKind.Mul);
    }

    /**
     * Multiply operator.
     *
     * @param val
     * @return Query
     */
    public static Query mul(Number val) {
        return mul(val(val));
    }

    /**
     * Divide operator.
     *
     * @return Query
     */
    public static Query div() {
        Query nullQuery = null;
        return div(nullQuery);
    }

    /**
     * Divide operator.
     *
     * @param otherQuery
     * @return Query
     */
    public static Query div(Query otherQuery) {
        return binaryOperator(otherQuery, BinaryOperatorKind.Div);
    }

    /**
     * Divide operator.
     *
     * @param val
     * @return Query
     */
    public static Query div(Number val) {
        return div(val(val));
    }

    /**
     * Reminder (or modulo) operator.
     *
     * @return Query
     */
    public static Query mod() {
        Query nullQuery = null;
        return mod(nullQuery);
    }

    /**
     * Reminder (or modulo) operator.
     *
     * @param otherQuery
     * @return Query
     */
    public static Query mod(Query otherQuery) {
        return binaryOperator(otherQuery, BinaryOperatorKind.Mod);
    }

    /**
     * Reminder (or modulo) operator.
     *
     * @param val
     * @return Query
     */
    public static Query mod(Number val) {
        return mod(val(val));
    }

    /****** Date Functions ******/

    /**
     * The year component value of the parameter value.
     *
     * @param exp
     * @return Query
     */
    public static Query year(Query exp) {
        return function(FunctionCallKind.Year, exp);
    }

    /**
     * The year component value of the parameter value.
     *
     * @param field
     * @return Query
     */
    public static Query year(String field) {
        return function(FunctionCallKind.Year, field(field));
    }

    /**
     * The month component value of the parameter value.
     *
     * @param exp
     * @return Query
     */
    public static Query month(Query exp) {
        return function(FunctionCallKind.Month, exp);
    }

    /**
     * The month component value of the parameter value.
     *
     * @param field
     * @return Query
     */
    public static Query month(String field) {
        return function(FunctionCallKind.Month, field(field));
    }

    /**
     * The day component value of the parameter value.
     *
     * @param exp
     * @return Query
     */
    public static Query day(Query exp) {
        return function(FunctionCallKind.Day, exp);
    }

    /**
     * The day component value of the parameter value.
     *
     * @param field
     * @return Query
     */
    public static Query day(String field) {
        return function(FunctionCallKind.Day, field(field));
    }

    /**
     * The hour component value of the parameter value.
     *
     * @param exp
     * @return Query
     */
    public static Query hour(Query exp) {
        return function(FunctionCallKind.Hour, exp);
    }

    /**
     * The hour component value of the parameter value.
     *
     * @param field
     * @return Query
     */
    public static Query hour(String field) {
        return function(FunctionCallKind.Hour, field(field));
    }

    /**
     * The minute component value of the parameter value.
     *
     * @param exp
     * @return Query
     */
    public static Query minute(Query exp) {
        return function(FunctionCallKind.Minute, exp);
    }

    /**
     * The minute component value of the parameter value.
     *
     * @param field
     * @return Query
     */
    public static Query minute(String field) {
        return function(FunctionCallKind.Minute, field(field));
    }

    /**
     * The second component value of the parameter value.
     *
     * @param exp
     * @return Query
     */
    public static Query second(Query exp) {
        return function(FunctionCallKind.Second, exp);
    }

    /**
     * The second component value of the parameter value.
     *
     * @param field
     * @return Query
     */
    public static Query second(String field) {
        return function(FunctionCallKind.Second, field(field));
    }

    /****** Math Functions ******/

    /**
     * The largest integral value less than or equal to the parameter value.
     *
     * @param exp
     * @return Query
     */
    public static Query floor(Query exp) {
        return function(FunctionCallKind.Floor, exp);
    }

    /**
     * The smallest integral value greater than or equal to the parameter value.
     *
     * @param exp
     * @return Query
     */
    public static Query ceiling(Query exp) {
        return function(FunctionCallKind.Ceiling, exp);
    }

    /**
     * The nearest integral value to the parameter value.
     *
     * @param exp
     * @return Query
     */
    public static Query round(Query exp) {
        return function(FunctionCallKind.Round, exp);
    }

    /****** String Functions ******/

    /**
     * String value with the contents of the parameter value converted to lower
     * case.
     *
     * @param exp
     * @return Query
     */
    public static Query toLower(Query exp) {
        return function(FunctionCallKind.ToLower, exp);
    }

    /**
     * String value with the contents of the parameter value converted to lower
     * case.
     *
     * @param field
     * @return Query
     */
    public static Query toLower(String field) {
        return toLower(field(field));
    }

    /**
     * String value with the contents of the parameter value converted to upper
     * case
     *
     * @param exp
     * @return Query
     */
    public static Query toUpper(Query exp) {
        return function(FunctionCallKind.ToUpper, exp);
    }

    /**
     * String value with the contents of the parameter value converted to upper
     * case
     *
     * @param field
     * @return Query
     */
    public static Query toUpper(String field) {
        return toUpper(field(field));
    }

    /**
     * The number of characters in the specified parameter value.
     *
     * @param exp
     * @return Query
     */
    public static Query length(Query exp) {
        return function(FunctionCallKind.Length, exp);
    }

    /**
     * The number of characters in the specified parameter value.
     *
     * @param field
     * @return Query
     */
    public static Query length(String field) {
        return length(field(field));
    }

    /**
     * String value with the contents of the parameter value with all leading
     * and trailing white-space characters removed.
     *
     * @param exp
     * @return Query
     */
    public static Query trim(Query exp) {
        return function(FunctionCallKind.Trim, exp);
    }

    /**
     * String value with the contents of the parameter value with all leading
     * and trailing white-space characters removed.
     *
     * @param exp
     * @return Query
     */
    public static Query trim(String field) {
        return trim(field(field));
    }

    /**
     * Whether the beginning of the first parameter values matches the second
     * parameter value.
     *
     * @param field The field to evaluate.
     * @param start Start value.
     * @return Query
     */
    public static Query startsWith(Query field, Query start) {
        return function(FunctionCallKind.StartsWith, field, start);
    }

    /**
     * Whether the beginning of the first parameter values matches the second
     * parameter value.
     *
     * @param field The field to evaluate.
     * @param start Start value.
     * @return Query
     */
    public static Query startsWith(String field, String start) {
        return startsWith(field(field), val(start));
    }

    /**
     * Whether the end of the first parameter value matches the second parameter
     * value.
     *
     * @param field The field to evaluate.
     * @param end   End value.
     * @return Query
     */
    public static Query endsWith(Query field, Query end) {
        return function(FunctionCallKind.EndsWith, field, end);
    }

    /**
     * Whether the end of the first parameter value matches the second parameter
     * value.
     *
     * @param field The field to evaluate.
     * @param end   End value.
     * @return Query
     */
    public static Query endsWith(String field, String end) {
        return endsWith(field(field), val(end));
    }

    /**
     * Whether the first parameter string value occurs in the second parameter
     * string value.
     *
     * @param str1 First string
     * @param str2 Second string
     * @return Query
     */
    public static Query subStringOf(Query str1, Query str2) {
        return function(FunctionCallKind.SubstringOf, str1, str2);
    }

    /**
     * Whether the string parameter occurs in the field
     *
     * @param str   String to search
     * @param field Field to search in
     * @return Query
     */
    public static Query subStringOf(String str, String field) {
        return subStringOf(val(str), field(field));
    }

    /**
     * String value which is the first and second parameter values merged
     * together with the first parameter value coming first in the result.
     *
     * @param str1 First string
     * @param str2 Second string
     * @return Query
     */
    public static Query concat(Query str1, Query str2) {
        return function(FunctionCallKind.Concat, str1, str2);
    }

    /**
     * String value which is the first and second parameter values merged
     * together with the first parameter value coming first in the result.
     *
     * @param str1 First string
     * @param str2 Second string
     * @return Query
     */
    public static Query concat(Query str1, String str2) {
        return function(FunctionCallKind.Concat, str1, val(str2));
    }

    /**
     * Index of the first occurrence of the second parameter value in the first
     * parameter value or -1 otherwise.
     *
     * @param haystack String content
     * @param needle   Value to search for
     * @return Query
     */
    public static Query indexOf(Query haystack, Query needle) {
        return function(FunctionCallKind.IndexOf, haystack, needle);
    }

    /**
     * Index of the first occurrence of the second parameter value in the first
     * parameter value or -1 otherwise.
     *
     * @param field Field to seach in
     * @param str   Value to search for
     * @return Query
     */
    public static Query indexOf(String field, String str) {
        return indexOf(field(field), val(str));
    }

    /**
     * String value starting at the character index specified by the second
     * parameter value in the first parameter string value.
     *
     * @param str String content
     * @param pos Starting position
     * @return Query
     */
    public static Query subString(Query str, Query pos) {
        return function(FunctionCallKind.Substring, str, pos);
    }

    /**
     * String value starting at the character index specified by the second
     * parameter value in the first parameter string value.
     *
     * @param field Field to scan
     * @param pos   Starting position
     * @return Query
     */
    public static Query subString(String field, int pos) {
        return subString(field(field), val(pos));
    }

    /**
     * String value starting at the character index specified by the second
     * parameter value in the first parameter string value.
     *
     * @param str    String content
     * @param pos    Starting position
     * @param length Length
     * @return Query
     */
    public static Query subString(Query str, Query pos, Query length) {
        return function(FunctionCallKind.Substring, str, pos, length);
    }

    /**
     * String value starting at the character index specified by the second
     * parameter value in the first parameter string value.
     *
     * @param field  Field to scan
     * @param pos    Starting position
     * @param length Length
     * @return Query
     */
    public static Query subString(String field, int pos, int length) {
        return subString(field(field), val(pos), val(length));
    }

    /**
     * Finds the second string parameter in the first parameter string value and
     * replaces it with the third parameter value.
     *
     * @param str     String content
     * @param find    Search value
     * @param replace Replace value
     * @return Query
     */
    public static Query replace(Query str, Query find, Query replace) {
        return function(FunctionCallKind.Replace, str, find, replace);
    }

    /**
     * Finds the second string parameter in the first parameter string value and
     * replaces it with the third parameter value.
     *
     * @param field   Field to scan
     * @param find    Search value
     * @param replace Replace value
     * @return Query
     */
    public static Query replace(String field, String find, String replace) {
        return replace(field(field), val(find), val(replace));
    }

    /**
     * Join the left and right queries, modifying the left query.
     *
     * @param leftQuery  The destination query to be modified.
     * @param rightQuery The source query to be joined with the destination query.
     */
    static void join(Query leftQuery, Query rightQuery) {
        if (leftQuery == null) {
            throw new IllegalArgumentException("Left Mobile Service query cannot be null.");
        }

        if (rightQuery == null) {
            throw new IllegalArgumentException("Right Mobile Service query cannot be null.");
        }

        if (leftQuery.getQueryNode() == null) {
            leftQuery.setQueryNode(rightQuery.getQueryNode());
        } else if (rightQuery.getQueryNode() != null) {
            leftQuery.setQueryNode(merge(leftQuery.getQueryNode(), rightQuery.getQueryNode()));
        }
    }

    private static QueryNode merge(QueryNode leftNode, QueryNode rightNode) {
        return leftNode.accept(new QueryNodeMerger(rightNode));
    }

    /**
     * Creates a Query representing a binary operator
     *
     * @param otherQuery   The query to operateWith
     * @param operatorKind The binary operator kind
     * @return The Query representing an operation
     */
    private static Query unaryOperator(Query otherQuery, UnaryOperatorKind operatorKind) {
        Query query = new QueryBase();

        UnaryOperatorNode unaryOperatorNode = new UnaryOperatorNode(operatorKind);

        if (otherQuery != null && otherQuery.getQueryNode() != null) {
            if (operatorKind != UnaryOperatorKind.Parenthesis) {
                UnaryOperatorNode parenthesisNode = new UnaryOperatorNode(UnaryOperatorKind.Parenthesis);
                parenthesisNode.setArgument(otherQuery.getQueryNode());

                unaryOperatorNode.setArgument(parenthesisNode);
            } else {
                unaryOperatorNode.setArgument(otherQuery.getQueryNode());
            }
        }

        query.setQueryNode(unaryOperatorNode);

        return query;
    }

    /**
     * Creates a Query representing a binary operator
     *
     * @param otherQuery   The query to operateWith
     * @param operatorKind The binary operator kind
     * @return The Query representing an operation
     */
    private static Query binaryOperator(Query otherQuery, BinaryOperatorKind operatorKind) {
        Query query = new QueryBase();

        BinaryOperatorNode binaryOperatorNode = new BinaryOperatorNode(operatorKind);

        if (otherQuery != null && otherQuery.getQueryNode() != null) {
            UnaryOperatorNode parenthesisNode = new UnaryOperatorNode(UnaryOperatorKind.Parenthesis);
            parenthesisNode.setArgument(otherQuery.getQueryNode());

            binaryOperatorNode.setRightArgument(parenthesisNode);
        }

        query.setQueryNode(binaryOperatorNode);

        return query;
    }

    /**
     * Creates a Query representing a function call
     *
     * @param functionName The function name
     * @param parameters   The function parameters
     * @return The Query representing a function call
     */
    private static Query function(FunctionCallKind operatorKind, Query... parameters) {

        Query query = new QueryBase();

        FunctionCallNode functionCallNode = new FunctionCallNode(operatorKind);

        for (Query p : parameters) {
            if (p.getQueryNode() != null) {
                functionCallNode.addArgument(p.getQueryNode());
            }
        }

        query.setQueryNode(functionCallNode);

        return query;
    }
}<|MERGE_RESOLUTION|>--- conflicted
+++ resolved
@@ -242,8 +242,6 @@
     /**
      * Greater than or equal comparison operator.
      *
-<<<<<<< HEAD
-=======
      * @param stringValue
      * @return Query
      */
@@ -254,7 +252,6 @@
     /**
      * Greater than or equal comparison operator.
      *
->>>>>>> c101d236
      * @param numberValue
      * @return Query
      */
