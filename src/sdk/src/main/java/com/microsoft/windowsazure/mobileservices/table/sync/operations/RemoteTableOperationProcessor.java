--- conflicted
+++ resolved
@@ -137,12 +137,6 @@
 
             return null;
         } catch (ExecutionException ex) {
-<<<<<<< HEAD
-            throw ex.getCause();
-        }
-    }
-
-=======
 
             if (!ExceptionIs404NotFound(ex)) {
                 throw ex.getCause();
@@ -170,7 +164,6 @@
 
     }
 
->>>>>>> 35820e4d
     /**
      * Gets the item to process
      */
