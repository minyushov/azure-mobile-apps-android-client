/*
Copyright (c) Microsoft Open Technologies, Inc.
All Rights Reserved
Apache 2.0 License
 
   Licensed under the Apache License, Version 2.0 (the "License");
   you may not use this file except in compliance with the License.
   You may obtain a copy of the License at
 
     http://www.apache.org/licenses/LICENSE-2.0
 
   Unless required by applicable law or agreed to in writing, software
   distributed under the License is distributed on an "AS IS" BASIS,
   WITHOUT WARRANTIES OR CONDITIONS OF ANY KIND, either express or implied.
   See the License for the specific language governing permissions and
   limitations under the License.
 
See the Apache Version 2.0 License for specific language governing permissions and limitations under the License.
 */

/**
 * MobileServiceFeatures.java
 */
package com.microsoft.windowsazure.mobileservices;

import java.util.ArrayList;
import java.util.Collections;
import java.util.EnumSet;
import java.util.Iterator;

/**
 * The list of mobile services features exposed in the HTTP headers of
 * requests for telemetry purposes.
 */
public enum MobileServiceFeatures {
    /**
     * Feature header value for requests going through typed tables.
     */
    TypedTable("TT"),

    /**
     * Feature header value for requests going through untyped (JSON) tables.
     */
    UntypedTable("TU"),

    /**
     * Feature header value for API calls using typed (generic) overloads.
     */
    TypedApiCall("AT"),

    /**
     * Feature header value for API calls using JSON overloads.
     */
    JsonApiCall("AJ"),

    /**
     * Feature header value for API calls using the generic (HTTP) overload.
     */
    GenericApiCall("AG"),

    /**
     * Feature header value for table / API requests which include additional query string parameters.
     */
    AdditionalQueryParameters("QS"),

    /**
     * Feature header value for offline initiated requests (push / pull).
     */
    Offline("OL"),

    /**
     * Feature header value for conditional updates.
     */
    OpportunisticConcurrency("OC");
    private final static MobileServiceFeatures[] AllFeatures;
    static {
        AllFeatures = MobileServiceFeatures.class.getEnumConstants();
    }
    private String value;

<<<<<<< HEAD
	/**
	 * Constructor
	 *
	 * @param value the code associated with the feature which will
	 * be sent to the server in the features header
	 */
	MobileServiceFeatures(String value) {
		this.value = value;
	}
=======
    /**
     * Constructor
     *
     * @param value the code associated with the feature which will
     *              be sent to the server in the features header
     */
    MobileServiceFeatures(String value) {
        this.value = value;
    }
>>>>>>> 35820e4d

    /**
     * Returns a comma-separated list of feature codes which can be sent to
     * the service in the features header.
     *
     * @param features a set of features
     * @return a comma-separated list of the feature codes from the given set
     */
    public static String featuresToString(EnumSet<MobileServiceFeatures> features) {
        ArrayList<String> usedFeatures = new ArrayList<String>();
        for (MobileServiceFeatures feature : AllFeatures) {
            if (features.contains(feature)) {
                usedFeatures.add(feature.getValue());
            }
        }
        if (usedFeatures.isEmpty()) {
            return null;
        }

        Collections.sort(usedFeatures);

        StringBuilder sb = new StringBuilder();
        Iterator<String> iter = usedFeatures.iterator();
        while (iter.hasNext()) {
            sb.append(iter.next());
            if (!iter.hasNext()) {
                break;
            }
            sb.append(",");
        }
        return sb.toString();
    }

    /**
     * Gets the code will be sent to the server for this feature
     * in the features header
     *
     * @return the code associated with this feature.
     */
    public String getValue() {
        return value;
    }
}<|MERGE_RESOLUTION|>--- conflicted
+++ resolved
@@ -78,17 +78,6 @@
     }
     private String value;
 
-<<<<<<< HEAD
-	/**
-	 * Constructor
-	 *
-	 * @param value the code associated with the feature which will
-	 * be sent to the server in the features header
-	 */
-	MobileServiceFeatures(String value) {
-		this.value = value;
-	}
-=======
     /**
      * Constructor
      *
@@ -98,7 +87,6 @@
     MobileServiceFeatures(String value) {
         this.value = value;
     }
->>>>>>> 35820e4d
 
     /**
      * Returns a comma-separated list of feature codes which can be sent to
