--- conflicted
+++ resolved
@@ -49,13 +49,10 @@
 
     private static String process(Date date) {
         return "datetime'" + DateSerializer.serialize(date) + "'";
-<<<<<<< HEAD
     }
 
     private static String process(DateTimeOffset dateTimeOffset) {
         return "datetimeoffset'" + DateSerializer.serialize(dateTimeOffset) + "'";
-=======
->>>>>>> 176b9a33
     }
 
     /**
