/*
Copyright (c) Microsoft Open Technologies, Inc.
All Rights Reserved
Apache 2.0 License
 
   Licensed under the Apache License, Version 2.0 (the "License");
   you may not use this file except in compliance with the License.
   You may obtain a copy of the License at
 
     http://www.apache.org/licenses/LICENSE-2.0
 
   Unless required by applicable law or agreed to in writing, software
   distributed under the License is distributed on an "AS IS" BASIS,
   WITHOUT WARRANTIES OR CONDITIONS OF ANY KIND, either express or implied.
   See the License for the specific language governing permissions and
   limitations under the License.
 
See the Apache Version 2.0 License for specific language governing permissions and limitations under the License.
 */

/**
 * ExecutableQuery.java
 */
package com.microsoft.windowsazure.mobileservices.table.query;

import android.util.Pair;

import com.google.common.util.concurrent.ListenableFuture;
import com.microsoft.windowsazure.mobileservices.MobileServiceList;
import com.microsoft.windowsazure.mobileservices.table.MobileServiceTable;
import com.microsoft.windowsazure.mobileservices.table.TableQueryCallback;

import java.util.Date;
import java.util.List;

/**
 * Class that represents a query to a specific MobileServiceTable<E> instance
 */
public final class ExecutableQuery<E> implements Query {

    /**
     * The internal base query
     */
    private Query mQuery;

    /**
     * The Table to query
     */
    private MobileServiceTable<E> mTable;

    /**
     * Creates an empty Query
     */
    public ExecutableQuery() {
        this.mQuery = new QueryBase();
    }

    /**
     * Creates Query<E> with an existing query as its only internal value
     *
     * @param query The query step to add
     */
    public ExecutableQuery(Query query) {
        if (query.getQueryNode() != null) {
            query = QueryOperations.query(query);
        }

        this.mQuery = query;
    }

    /**
     * Returns the MobileServiceTable<E> to query
     */
    MobileServiceTable<E> getTable() {
        return this.mTable;
    }

    /**
     * Sets the MobileServiceTable<E> to query
     *
     * @param table The MobileServiceTable<E> to query
     */
    public void setTable(MobileServiceTable<E> table) {
        this.mTable = table;
    }

    /**
     * Executes the query
     */
    public ListenableFuture<MobileServiceList<E>> execute() {
        return this.mTable.execute(this);
    }

    /**
     * Executes the query
     *
     * @param callback Callback to invoke when the operation is completed
     * @deprecated use {@link execute()} instead
     */
    public void execute(final TableQueryCallback<E> callback) {
        mTable.execute(this, callback);
    }

    @Override
    public ExecutableQuery<E> deepClone() {
        ExecutableQuery<E> clone = new ExecutableQuery<E>();

        if (this.mQuery != null) {
            clone.mQuery = this.mQuery.deepClone();
        }

        // No need to clone table
        clone.mTable = this.mTable;

        return clone;
    }

    @Override
    public QueryNode getQueryNode() {
        return this.mQuery.getQueryNode();
    }

    @Override
    public void setQueryNode(QueryNode queryNode) {
        this.mQuery.setQueryNode(queryNode);
    }

    @Override
    public boolean hasInlineCount() {
        return this.mQuery.hasInlineCount();
    }

    @Override
    public boolean hasDeleted() {
        return this.mQuery.hasDeleted();
    }

    @Override
    public List<Pair<String, QueryOrder>> getOrderBy() {
        return this.mQuery.getOrderBy();
    }

    @Override
    public List<String> getProjection() {
        return this.mQuery.getProjection();
    }

    @Override
    public List<Pair<String, String>> getUserDefinedParameters() {
        return this.mQuery.getUserDefinedParameters();
    }

    @Override
    public int getTop() {
        return this.mQuery.getTop();
    }

    @Override
    public int getSkip() {
        return this.mQuery.getSkip();
    }

    @Override
    public String getTableName() {
        return this.mQuery.getTableName();
    }

    @Override
    public ExecutableQuery<E> tableName(String tableName) {
        this.mQuery.tableName(tableName);
        return this;
    }

    /**
     * * Row Operations ***
     */

    @Override
    public ExecutableQuery<E> parameter(String parameter, String value) {
        this.mQuery.parameter(parameter, value);
        return this;
    }

    @Override
    public ExecutableQuery<E> orderBy(String field, QueryOrder order) {
        this.mQuery.orderBy(field, order);
        return this;
    }

    @Override
    public ExecutableQuery<E> top(int top) {
        this.mQuery.top(top);
        return this;
    }

    @Override
    public ExecutableQuery<E> skip(int skip) {
        this.mQuery.skip(skip);
        return this;
    }

    @Override
    public ExecutableQuery<E> includeInlineCount() {
        this.mQuery.includeInlineCount();
        return this;
    }

    @Override
    public ExecutableQuery<E> removeInlineCount() {
        this.mQuery.removeInlineCount();
        return this;
    }

    @Override
    public ExecutableQuery<E> includeDeleted() {
        this.mQuery.includeDeleted();

        return this;
    }

    @Override
    public ExecutableQuery<E> removeDeleted() {
        this.mQuery.removeDeleted();

        return this;
    }

    @Override
    public ExecutableQuery<E> select(String... fields) {
        this.mQuery.select(fields);
        return this;
    }

    /**
     * * Query Operations ***
     */

    @Override
    public ExecutableQuery<E> field(String fieldName) {
        this.mQuery.field(fieldName);
        return this;
    }

    @Override
    public ExecutableQuery<E> val(Number number) {
        this.mQuery.val(number);
        return this;
    }

    @Override
    public ExecutableQuery<E> val(boolean val) {
        this.mQuery.val(val);
        return this;
    }

    @Override
    public ExecutableQuery<E> val(String s) {
        this.mQuery.val(s);
        return this;
    }

    @Override
    public ExecutableQuery<E> val(Date date) {
        this.mQuery.val(date);
        return this;
    }

    /**
     * *** Logical Operators *****
     */

    @Override
    public ExecutableQuery<E> and() {
        this.mQuery.and();
        return this;
    }

    @Override
    public ExecutableQuery<E> and(Query otherQuery) {
        this.mQuery.and(otherQuery);
        return this;
    }

    @Override
    public ExecutableQuery<E> or() {
        this.mQuery.or();
        return this;
    }

    @Override
    public ExecutableQuery<E> or(Query otherQuery) {
        this.mQuery.or(otherQuery);
        return this;
    }

    @Override
    public ExecutableQuery<E> not() {
        this.mQuery.not();
        return this;
    }

    @Override
    public ExecutableQuery<E> not(Query otherQuery) {
        this.mQuery.not(otherQuery);
        return this;
    }

    @Override
    public ExecutableQuery<E> not(boolean booleanValue) {
        this.mQuery.not(booleanValue);
        return this;
    }

    /**
     * *** Comparison Operators *****
     */

    @Override
    public ExecutableQuery<E> ge() {
        this.mQuery.ge();
        return this;
    }

    @Override
<<<<<<< HEAD
=======
    public ExecutableQuery<E> ge(String stringValue) {
        this.mQuery.ge(stringValue);
        return this;
    }

    @Override
>>>>>>> c101d236
    public ExecutableQuery<E> ge(Query otherQuery) {
        this.mQuery.ge(otherQuery);
        return this;
    }

    @Override
    public ExecutableQuery<E> ge(Number numberValue) {
        this.mQuery.ge(numberValue);
        return this;
    }

    @Override
    public ExecutableQuery<E> ge(Date dateValue) {
        this.mQuery.ge(dateValue);
        return this;
    }

    @Override
    public ExecutableQuery<E> le() {
        this.mQuery.le();
        return this;
    }

    @Override
    public ExecutableQuery<E> le(Query otherQuery) {
        this.mQuery.le(otherQuery);
        return this;
    }

    @Override
    public ExecutableQuery<E> le(Number numberValue) {
        this.mQuery.le(numberValue);
        return this;
    }

    @Override
    public ExecutableQuery<E> le(Date dateValue) {
        this.mQuery.le(dateValue);
        return this;
    }

    @Override
    public ExecutableQuery<E> gt() {
        this.mQuery.gt();
        return this;
    }

    @Override
    public ExecutableQuery<E> gt(Query otherQuery) {
        this.mQuery.gt(otherQuery);
        return this;
    }

    @Override
    public ExecutableQuery<E> gt(Number numberValue) {
        this.mQuery.gt(numberValue);
        return this;
    }

    @Override
    public ExecutableQuery<E> gt(Date dateValue) {
        this.mQuery.gt(dateValue);
        return this;
    }

    @Override
<<<<<<< HEAD
=======
    public ExecutableQuery<E> gt(String stringValue) {
        this.mQuery.gt(stringValue);
        return this;
    }

    @Override
>>>>>>> c101d236
    public ExecutableQuery<E> lt() {
        this.mQuery.lt();
        return this;
    }

    @Override
    public ExecutableQuery<E> lt(Query otherQuery) {
        this.mQuery.lt(otherQuery);
        return this;
    }

    @Override
    public ExecutableQuery<E> lt(Number numberValue) {
        this.mQuery.lt(numberValue);
        return this;
    }

    @Override
    public ExecutableQuery<E> lt(Date dateValue) {
        this.mQuery.lt(dateValue);
        return this;
    }

    @Override
    public ExecutableQuery<E> eq() {
        this.mQuery.eq();
        return this;
    }

    @Override
    public ExecutableQuery<E> eq(Query otherQuery) {
        this.mQuery.eq(otherQuery);
        return this;
    }

    @Override
    public ExecutableQuery<E> eq(Number numberValue) {
        this.mQuery.eq(numberValue);
        return this;
    }

    @Override
    public ExecutableQuery<E> eq(boolean booleanValue) {
        this.mQuery.eq(booleanValue);
        return this;
    }

    @Override
    public ExecutableQuery<E> eq(String stringValue) {
        this.mQuery.eq(stringValue);
        return this;
    }

    @Override
    public ExecutableQuery<E> eq(Date dateValue) {
        this.mQuery.eq(dateValue);
        return this;
    }

    @Override
    public ExecutableQuery<E> ne() {
        this.mQuery.ne();
        return this;
    }

    @Override
    public ExecutableQuery<E> ne(Query otherQuery) {
        this.mQuery.ne(otherQuery);
        return this;
    }

    @Override
    public ExecutableQuery<E> ne(Number numberValue) {
        this.mQuery.ne(numberValue);
        return this;
    }

    @Override
    public ExecutableQuery<E> ne(boolean booleanValue) {
        this.mQuery.ne(booleanValue);
        return this;
    }

    @Override
    public ExecutableQuery<E> ne(String stringValue) {
        this.mQuery.ne(stringValue);
        return this;
    }

    @Override
    public ExecutableQuery<E> ne(Date dateValue) {
        this.mQuery.ne(dateValue);
        return this;
    }

    /**
     * *** Arithmetic Operators *****
     */

    @Override
    public ExecutableQuery<E> add() {
        this.mQuery.add();
        return this;
    }

    @Override
    public ExecutableQuery<E> add(Query otherQuery) {
        this.mQuery.add(otherQuery);
        return this;
    }

    @Override
    public ExecutableQuery<E> add(Number val) {
        this.mQuery.add(val);
        return this;
    }

    @Override
    public ExecutableQuery<E> sub() {
        this.mQuery.sub();
        return this;
    }

    @Override
    public ExecutableQuery<E> sub(Query otherQuery) {
        this.mQuery.sub(otherQuery);
        return this;
    }

    @Override
    public ExecutableQuery<E> sub(Number val) {
        this.mQuery.sub(val);
        return this;
    }

    @Override
    public ExecutableQuery<E> mul() {
        this.mQuery.mul();
        return this;
    }

    @Override
    public ExecutableQuery<E> mul(Query otherQuery) {
        this.mQuery.mul(otherQuery);
        return this;
    }

    @Override
    public ExecutableQuery<E> mul(Number val) {
        this.mQuery.mul(val);
        return this;
    }

    @Override
    public ExecutableQuery<E> div() {
        this.mQuery.div();
        return this;
    }

    @Override
    public ExecutableQuery<E> div(Query otherQuery) {
        this.mQuery.div(otherQuery);
        return this;
    }

    @Override
    public ExecutableQuery<E> div(Number val) {
        this.mQuery.div(val);
        return this;
    }

    @Override
    public ExecutableQuery<E> mod() {
        this.mQuery.mod();
        return this;
    }

    @Override
    public ExecutableQuery<E> mod(Query otherQuery) {
        this.mQuery.mod(otherQuery);
        return this;
    }

    @Override
    public ExecutableQuery<E> mod(Number val) {
        this.mQuery.mod(val);
        return this;
    }

    /**
     * *** Date Operators *****
     */

    @Override
    public ExecutableQuery<E> year(Query otherQuery) {
        this.mQuery.year(otherQuery);
        return this;
    }

    @Override
    public ExecutableQuery<E> year(String field) {
        this.mQuery.year(field);
        return this;
    }

    @Override
    public ExecutableQuery<E> month(Query otherQuery) {
        this.mQuery.month(otherQuery);
        return this;
    }

    @Override
    public ExecutableQuery<E> month(String field) {
        this.mQuery.month(field);
        return this;
    }

    @Override
    public ExecutableQuery<E> day(Query otherQuery) {
        this.mQuery.day(otherQuery);
        return this;
    }

    @Override
    public ExecutableQuery<E> day(String field) {
        this.mQuery.day(field);
        return this;
    }

    @Override
    public ExecutableQuery<E> hour(Query otherQuery) {
        this.mQuery.hour(otherQuery);
        return this;
    }

    @Override
    public ExecutableQuery<E> hour(String field) {
        this.mQuery.hour(field);
        return this;
    }

    @Override
    public ExecutableQuery<E> minute(Query otherQuery) {
        this.mQuery.minute(otherQuery);
        return this;
    }

    @Override
    public ExecutableQuery<E> minute(String field) {
        this.mQuery.minute(field);
        return this;
    }

    @Override
    public ExecutableQuery<E> second(Query otherQuery) {
        this.mQuery.second(otherQuery);
        return this;
    }

    @Override
    public ExecutableQuery<E> second(String field) {
        this.mQuery.second(field);
        return this;
    }

    /**
     * *** Math Functions *****
     */

    @Override
    public ExecutableQuery<E> floor(Query otherQuery) {
        this.mQuery.floor(otherQuery);
        return this;
    }

    @Override
    public ExecutableQuery<E> ceiling(Query otherQuery) {
        this.mQuery.ceiling(otherQuery);
        return this;
    }

    @Override
    public ExecutableQuery<E> round(Query otherQuery) {
        this.mQuery.round(otherQuery);
        return this;
    }

    /**
     * *** String Operators *****
     */

    @Override
    public ExecutableQuery<E> toLower(Query exp) {
        this.mQuery.toLower(exp);
        return this;
    }

    @Override
    public ExecutableQuery<E> toLower(String field) {
        this.mQuery.toLower(field);
        return this;
    }

    @Override
    public ExecutableQuery<E> toUpper(Query exp) {
        this.mQuery.toUpper(exp);
        return this;
    }

    @Override
    public ExecutableQuery<E> toUpper(String field) {
        this.mQuery.toUpper(field);
        return this;
    }

    @Override
    public ExecutableQuery<E> length(Query exp) {
        this.mQuery.length(exp);
        return this;
    }

    @Override
    public ExecutableQuery<E> length(String field) {
        this.mQuery.length(field);
        return this;
    }

    @Override
    public ExecutableQuery<E> trim(Query exp) {
        this.mQuery.trim(exp);
        return this;
    }

    @Override
    public ExecutableQuery<E> trim(String field) {
        this.mQuery.trim(field);
        return this;
    }

    @Override
    public ExecutableQuery<E> startsWith(Query field, Query start) {
        this.mQuery.startsWith(field, start);
        return this;
    }

    @Override
    public ExecutableQuery<E> startsWith(String field, String start) {
        this.mQuery.startsWith(field, start);
        return this;
    }

    @Override
    public ExecutableQuery<E> endsWith(Query field, Query end) {
        this.mQuery.endsWith(field, end);
        return this;
    }

    @Override
    public ExecutableQuery<E> endsWith(String field, String end) {
        this.mQuery.endsWith(field, end);
        return this;
    }

    @Override
    public ExecutableQuery<E> subStringOf(Query str1, Query str2) {
        this.mQuery.subStringOf(str1, str2);
        return this;
    }

    @Override
    public ExecutableQuery<E> subStringOf(String str, String field) {
        this.mQuery.subStringOf(str, field);
        return this;
    }

    @Override
    public ExecutableQuery<E> concat(Query str1, Query str2) {
        this.mQuery.concat(str1, str2);
        return this;
    }

    @Override
    public ExecutableQuery<E> concat(Query str1, String str2) {
        this.mQuery.concat(str1, str2);
        return this;
    }

    @Override
    public ExecutableQuery<E> indexOf(Query haystack, Query needle) {
        this.mQuery.indexOf(haystack, needle);
        return this;
    }

    @Override
    public ExecutableQuery<E> indexOf(String field, String needle) {
        this.mQuery.indexOf(field, needle);
        return this;
    }

    @Override
    public ExecutableQuery<E> subString(Query str, Query pos) {
        this.mQuery.subString(str, pos);
        return this;
    }

    @Override
    public ExecutableQuery<E> subString(String field, int pos) {
        this.mQuery.subString(field, pos);
        return this;
    }

    @Override
    public ExecutableQuery<E> subString(Query str, Query pos, Query length) {
        this.mQuery.subString(str, pos, length);
        return this;
    }

    @Override
    public ExecutableQuery<E> subString(String field, int pos, int length) {
        this.mQuery.subString(field, pos, length);
        return this;
    }

    @Override
    public ExecutableQuery<E> replace(Query str, Query find, Query replace) {
        this.mQuery.replace(str, find, replace);
        return this;
    }

    @Override
    public ExecutableQuery<E> replace(String field, String find, String replace) {
        this.mQuery.replace(field, find, replace);
        return this;
    }
}<|MERGE_RESOLUTION|>--- conflicted
+++ resolved
@@ -322,15 +322,12 @@
     }
 
     @Override
-<<<<<<< HEAD
-=======
     public ExecutableQuery<E> ge(String stringValue) {
         this.mQuery.ge(stringValue);
         return this;
     }
 
     @Override
->>>>>>> c101d236
     public ExecutableQuery<E> ge(Query otherQuery) {
         this.mQuery.ge(otherQuery);
         return this;
@@ -397,15 +394,12 @@
     }
 
     @Override
-<<<<<<< HEAD
-=======
     public ExecutableQuery<E> gt(String stringValue) {
         this.mQuery.gt(stringValue);
         return this;
     }
 
     @Override
->>>>>>> c101d236
     public ExecutableQuery<E> lt() {
         this.mQuery.lt();
         return this;
