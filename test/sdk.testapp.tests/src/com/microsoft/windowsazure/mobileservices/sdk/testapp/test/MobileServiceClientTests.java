--- conflicted
+++ resolved
@@ -24,7 +24,6 @@
 import java.util.List;
 import java.util.concurrent.ExecutionException;
 
-
 import org.apache.http.Header;
 import org.apache.http.client.methods.HttpPost;
 import org.apache.http.protocol.HTTP;
@@ -36,21 +35,15 @@
 import com.google.common.util.concurrent.ListenableFuture;
 import com.google.common.util.concurrent.SettableFuture;
 import com.google.gson.JsonObject;
-<<<<<<< HEAD
-import com.microsoft.windowsazure.mobileservices.ApiJsonOperationCallback;
-import com.microsoft.windowsazure.mobileservices.MobileServiceAuthenticationProvider;
-=======
->>>>>>> 558978c6
 import com.microsoft.windowsazure.mobileservices.MobileServiceClient;
 import com.microsoft.windowsazure.mobileservices.authentication.MobileServiceAuthenticationProvider;
 import com.microsoft.windowsazure.mobileservices.authentication.MobileServiceUser;
-import com.microsoft.windowsazure.mobileservices.table.MobileServiceJsonTable;
-import com.microsoft.windowsazure.mobileservices.table.MobileServiceTable;
-
 import com.microsoft.windowsazure.mobileservices.http.NextServiceFilterCallback;
 import com.microsoft.windowsazure.mobileservices.http.ServiceFilter;
 import com.microsoft.windowsazure.mobileservices.http.ServiceFilterRequest;
 import com.microsoft.windowsazure.mobileservices.http.ServiceFilterResponse;
+import com.microsoft.windowsazure.mobileservices.table.MobileServiceJsonTable;
+import com.microsoft.windowsazure.mobileservices.table.MobileServiceTable;
 
 public class MobileServiceClientTests extends InstrumentationTestCase {
 	String appUrl = "";
@@ -66,15 +59,18 @@
 		super.tearDown();
 	}
 
-	public void testNewMobileServiceClientShouldReturnMobileServiceClient() throws MalformedURLException {
-		MobileServiceClient client = new MobileServiceClient(appUrl, appKey, getInstrumentation().getTargetContext());
+	public void testNewMobileServiceClientShouldReturnMobileServiceClient()
+			throws MalformedURLException {
+		MobileServiceClient client = new MobileServiceClient(appUrl, appKey,
+				getInstrumentation().getTargetContext());
 		assertEquals(appUrl, client.getAppUrl().toString());
 		assertEquals(appKey, client.getAppKey());
 	}
 
 	public void testNewMobileServiceClientWithEmptyAppUrlShouldThrowException() {
 		try {
-			new MobileServiceClient("", appKey, getInstrumentation().getTargetContext());
+			new MobileServiceClient("", appKey, getInstrumentation()
+					.getTargetContext());
 			fail("Expected Exception MalformedURLException");
 		} catch (MalformedURLException e) {
 			// do nothing, it's OK
@@ -83,93 +79,80 @@
 
 	public void testNewMobileServiceClientWithNullAppUrlShouldThrowException() {
 		try {
-			new MobileServiceClient((String) null, appKey, getInstrumentation().getTargetContext());
+			new MobileServiceClient((String) null, appKey, getInstrumentation()
+					.getTargetContext());
 			fail("Expected Exception MalformedURLException");
 		} catch (MalformedURLException e) {
 			// do nothing, it's OK
 		}
 	}
 
-	private void mobileServiceClientWithoutAppKeyShouldNotSendXZumoApplicationHeader(final String appKeyValue) throws Throwable {
-		final CountDownLatch latch = new CountDownLatch(1);
-
-		// Container to store callback's results and do the asserts.
-		final ResultsContainer container = new ResultsContainer();
-
-		runTestOnUiThread(new Runnable() {
+	private void mobileServiceClientWithoutAppKeyShouldNotSendXZumoApplicationHeader(
+			final String appKeyValue) throws Throwable {
+		MobileServiceClient client = null;
+		try {
+			client = new MobileServiceClient(appUrl, appKeyValue,
+					getInstrumentation().getTargetContext());
+		} catch (MalformedURLException e) {
+			e.printStackTrace();
+		}
+
+		client = client.withFilter(new ServiceFilter() {
 
 			@Override
-			public void run() {
-				MobileServiceClient client = null;
-				try {
-					client = new MobileServiceClient(appUrl, appKeyValue, getInstrumentation().getTargetContext());
-				} catch (MalformedURLException e) {
-					e.printStackTrace();
-				}
-
-				client = client.withFilter(new ServiceFilter() {
-
-					@Override
-					public void handleRequest(ServiceFilterRequest request, NextServiceFilterCallback nextServiceFilterCallback,
-							ServiceFilterResponseCallback responseCallback) {
-						String requestAppKey = null;
-						for (Header header : request.getHeaders()) {
-							if (header.getName().equalsIgnoreCase("x-zumo-application")) {
-								requestAppKey = header.getValue();
-							}
-						}
-
-						ServiceFilterResponseMock response = new ServiceFilterResponseMock();
-						response.setStatus(new StatusLineMock(200));
-						response.setContent("{\"appKeyPresent\":" +
-								(requestAppKey == null ? "false" : "true") + "}");
-
-						// create a mock request to replace the existing one
-						ServiceFilterRequestMock requestMock = new ServiceFilterRequestMock(response);
-						nextServiceFilterCallback.onNext(requestMock, responseCallback);
+			public ListenableFuture<ServiceFilterResponse> handleRequest(
+					ServiceFilterRequest request,
+					NextServiceFilterCallback nextServiceFilterCallback) {
+				String requestAppKey = null;
+				for (Header header : request.getHeaders()) {
+					if (header.getName().equalsIgnoreCase("x-zumo-application")) {
+						requestAppKey = header.getValue();
 					}
-				});
-
-				try {
-					client.invokeApi("someApi", new ApiJsonOperationCallback() {
-
-						@Override
-						public void onCompleted(JsonElement jsonObject, Exception exception,
-								ServiceFilterResponse response) {
-							// TODO Auto-generated method stub
-							container.setJsonResult(jsonObject);
-							container.setException(exception);
-							latch.countDown();
-						}
-					});
-				} catch (Exception e) {
-					latch.countDown();
-				}
+				}
+
+				ServiceFilterResponseMock response = new ServiceFilterResponseMock();
+				response.setStatus(new StatusLineMock(200));
+				response.setContent("{\"appKeyPresent\":"
+						+ (requestAppKey == null ? "false" : "true") + "}");
+
+				// create a mock request to replace the existing one
+				ServiceFilterRequestMock requestMock = new ServiceFilterRequestMock(
+						response);
+				return nextServiceFilterCallback.onNext(requestMock);
 			}
 		});
 
-		latch.await();
-
-		// Asserts
-		assertNull(container.getException());
-		JsonObject result = container.getJsonResult().getAsJsonObject();
-		assertNotNull(result);
-		boolean hasAppKeyHeader = result.get("appKeyPresent").getAsBoolean();
-		assertFalse(hasAppKeyHeader);
-	}
-
-	public void testNewMobileServiceClientWithEmptyAppKeyShouldNotSendXZumoApplicationHeader() throws Throwable {
+		try {
+			JsonObject result = client.invokeApi("someApi").get()
+					.getAsJsonObject();
+			assertNotNull(result);
+			boolean hasAppKeyHeader = result.get("appKeyPresent")
+					.getAsBoolean();
+			assertFalse(hasAppKeyHeader);
+		} catch (Exception exception) {
+			if (exception instanceof ExecutionException) {
+				fail(exception.getCause().getMessage());
+			} else {
+				fail(exception.getMessage());
+			}
+		}
+	}
+
+	public void testNewMobileServiceClientWithEmptyAppKeyShouldNotSendXZumoApplicationHeader()
+			throws Throwable {
 		this.mobileServiceClientWithoutAppKeyShouldNotSendXZumoApplicationHeader("");
 	}
 
-	public void testNewMobileServiceClientWithNullAppKeyShouldNotSendXZumoApplicationHeader() throws Throwable {
+	public void testNewMobileServiceClientWithNullAppKeyShouldNotSendXZumoApplicationHeader()
+			throws Throwable {
 		this.mobileServiceClientWithoutAppKeyShouldNotSendXZumoApplicationHeader(null);
 	}
 
 	public void testMobileServiceClientWithNullServiceFilterShouldThrowException() {
 		MobileServiceClient client = null;
 		try {
-			client = new MobileServiceClient(appUrl, appKey, getInstrumentation().getTargetContext());
+			client = new MobileServiceClient(appUrl, appKey,
+					getInstrumentation().getTargetContext());
 		} catch (MalformedURLException e1) {
 			fail("This should not happen");
 		}
@@ -182,15 +165,19 @@
 		}
 	}
 
-	public void testIsLoginInProgressShouldReturnFalse() throws MalformedURLException {
-		MobileServiceClient client = new MobileServiceClient(appUrl, appKey, getInstrumentation().getTargetContext());
+	public void testIsLoginInProgressShouldReturnFalse()
+			throws MalformedURLException {
+		MobileServiceClient client = new MobileServiceClient(appUrl, appKey,
+				getInstrumentation().getTargetContext());
 		assertFalse(client.isLoginInProgress());
 	}
 
-	public void testSetAndGetCurrentUserShouldReturnUser() throws MalformedURLException {
+	public void testSetAndGetCurrentUserShouldReturnUser()
+			throws MalformedURLException {
 		String userId = "myUserId";
 		MobileServiceUser user = new MobileServiceUser(userId);
-		MobileServiceClient client = new MobileServiceClient(appUrl, appKey, getInstrumentation().getTargetContext());
+		MobileServiceClient client = new MobileServiceClient(appUrl, appKey,
+				getInstrumentation().getTargetContext());
 
 		client.setCurrentUser(user);
 		MobileServiceUser currentUser = client.getCurrentUser();
@@ -200,15 +187,19 @@
 		assertEquals(userId, currentUser.getUserId());
 	}
 
-	public void testGetCurrentUserWithNoLoggedUserShouldReturnNull() throws MalformedURLException {
-		MobileServiceClient client = new MobileServiceClient(appUrl, appKey, getInstrumentation().getTargetContext());
+	public void testGetCurrentUserWithNoLoggedUserShouldReturnNull()
+			throws MalformedURLException {
+		MobileServiceClient client = new MobileServiceClient(appUrl, appKey,
+				getInstrumentation().getTargetContext());
 		MobileServiceUser currentUser = client.getCurrentUser();
 
 		assertNull(currentUser);
 	}
 
-	public void testGetTableShouldReturnTableWithGivenNameAndClient() throws MalformedURLException {
-		MobileServiceClient client = new MobileServiceClient(appUrl, appKey, getInstrumentation().getTargetContext());
+	public void testGetTableShouldReturnTableWithGivenNameAndClient()
+			throws MalformedURLException {
+		MobileServiceClient client = new MobileServiceClient(appUrl, appKey,
+				getInstrumentation().getTargetContext());
 		MobileServiceJsonTable table = client.getTable("MyTable");
 
 		assertNotNull(table);
@@ -217,7 +208,8 @@
 	public void testGetTableWithEmptyNameShouldThrowException() {
 		MobileServiceClient client = null;
 		try {
-			client = new MobileServiceClient(appUrl, appKey, getInstrumentation().getTargetContext());
+			client = new MobileServiceClient(appUrl, appKey,
+					getInstrumentation().getTargetContext());
 		} catch (MalformedURLException e1) {
 			fail("This should not fail");
 		}
@@ -233,7 +225,8 @@
 	public void testGetTableWithWhiteSpacedNameShouldThrowException() {
 		MobileServiceClient client = null;
 		try {
-			client = new MobileServiceClient(appUrl, appKey, getInstrumentation().getTargetContext());
+			client = new MobileServiceClient(appUrl, appKey,
+					getInstrumentation().getTargetContext());
 		} catch (MalformedURLException e1) {
 			fail("This should not fail");
 		}
@@ -250,7 +243,8 @@
 	public void testGetTableWithNullNameShouldThrowException() {
 		MobileServiceClient client = null;
 		try {
-			client = new MobileServiceClient(appUrl, appKey, getInstrumentation().getTargetContext());
+			client = new MobileServiceClient(appUrl, appKey,
+					getInstrumentation().getTargetContext());
 		} catch (MalformedURLException e1) {
 			fail("This should not happen");
 		}
@@ -265,62 +259,72 @@
 	public void testGetTableWithClassWithIdMemberShouldWork() {
 		MobileServiceClient client = null;
 		try {
-			client = new MobileServiceClient(appUrl, appKey, getInstrumentation().getTargetContext());
+			client = new MobileServiceClient(appUrl, appKey,
+					getInstrumentation().getTargetContext());
 		} catch (MalformedURLException e1) {
 			fail("This should not happen");
 		}
 
-		MobileServiceTable<PersonTestObject> table = client.getTable(PersonTestObject.class);
+		MobileServiceTable<PersonTestObject> table = client
+				.getTable(PersonTestObject.class);
 		assertEquals("PersonTestObject", table.getTableName());
 	}
 
 	public void testGetTableWithClassWithStringIdMemberShouldWork() {
 		MobileServiceClient client = null;
 		try {
-			client = new MobileServiceClient(appUrl, appKey, getInstrumentation().getTargetContext());
+			client = new MobileServiceClient(appUrl, appKey,
+					getInstrumentation().getTargetContext());
 		} catch (MalformedURLException e1) {
 			fail("This should not happen");
 		}
 
-		MobileServiceTable<PersonTestObjectWithStringId> table = client.getTable(PersonTestObjectWithStringId.class);
+		MobileServiceTable<PersonTestObjectWithStringId> table = client
+				.getTable(PersonTestObjectWithStringId.class);
 		assertEquals("PersonTestObjectWithStringId", table.getTableName());
 	}
 
 	public void testGetTableWithClassWithIdAnnotationShouldWork() {
 		MobileServiceClient client = null;
 		try {
-			client = new MobileServiceClient(appUrl, appKey, getInstrumentation().getTargetContext());
+			client = new MobileServiceClient(appUrl, appKey,
+					getInstrumentation().getTargetContext());
 		} catch (MalformedURLException e1) {
 			fail("This should not happen");
 		}
 
-		MobileServiceTable<IdPropertyWithGsonAnnotation> table = client.getTable(IdPropertyWithGsonAnnotation.class);
+		MobileServiceTable<IdPropertyWithGsonAnnotation> table = client
+				.getTable(IdPropertyWithGsonAnnotation.class);
 		assertEquals("IdPropertyWithGsonAnnotation", table.getTableName());
 	}
 
 	public void testGetTableWithClassWithoutIdShouldFail() {
 		MobileServiceClient client = null;
 		try {
-			client = new MobileServiceClient(appUrl, appKey, getInstrumentation().getTargetContext());
+			client = new MobileServiceClient(appUrl, appKey,
+					getInstrumentation().getTargetContext());
 		} catch (MalformedURLException e1) {
 			fail("This should not happen");
 		}
 
 		try {
 			@SuppressWarnings("unused")
-			MobileServiceTable<PersonTestObjectWithoutId> table = client.getTable(PersonTestObjectWithoutId.class);
+			MobileServiceTable<PersonTestObjectWithoutId> table = client
+					.getTable(PersonTestObjectWithoutId.class);
 			fail("This should not happen");
 		} catch (IllegalArgumentException e) {
 			// do nothing, it's OK
 		}
 	}
 
-	public void testGetTableWithClassWithMultipleIdPropertiesShouldFail() throws Throwable {
+	public void testGetTableWithClassWithMultipleIdPropertiesShouldFail()
+			throws Throwable {
 		String tableName = "MyTableName";
 		MobileServiceClient client = null;
 
 		try {
-			client = new MobileServiceClient(appUrl, appKey, getInstrumentation().getTargetContext());
+			client = new MobileServiceClient(appUrl, appKey,
+					getInstrumentation().getTargetContext());
 		} catch (MalformedURLException e) {
 			fail("This should not happen");
 		}
@@ -338,7 +342,8 @@
 	public void testGetTableWithInterfaceShouldThrowException() {
 		MobileServiceClient client = null;
 		try {
-			client = new MobileServiceClient(appUrl, appKey, getInstrumentation().getTargetContext());
+			client = new MobileServiceClient(appUrl, appKey,
+					getInstrumentation().getTargetContext());
 		} catch (MalformedURLException e1) {
 			fail("This should not fail");
 		}
@@ -355,7 +360,8 @@
 	public void testGetTableWithAbstractClassShouldThrowException() {
 		MobileServiceClient client = null;
 		try {
-			client = new MobileServiceClient(appUrl, appKey, getInstrumentation().getTargetContext());
+			client = new MobileServiceClient(appUrl, appKey,
+					getInstrumentation().getTargetContext());
 		} catch (MalformedURLException e1) {
 			fail("This should not fail");
 		}
@@ -385,7 +391,8 @@
 
 		MobileServiceClient client = null;
 		try {
-			client = new MobileServiceClient(appUrl, appKey, getInstrumentation().getTargetContext());
+			client = new MobileServiceClient(appUrl, appKey,
+					getInstrumentation().getTargetContext());
 		} catch (MalformedURLException e) {
 			e.printStackTrace();
 		}
@@ -393,21 +400,27 @@
 		client = client.withFilter(new ServiceFilter() {
 
 			@Override
-			public ListenableFuture<ServiceFilterResponse> handleRequest(ServiceFilterRequest request, NextServiceFilterCallback nextServiceFilterCallback) {
+			public ListenableFuture<ServiceFilterResponse> handleRequest(
+					ServiceFilterRequest request,
+					NextServiceFilterCallback nextServiceFilterCallback) {
 				// User JSon Template
 				String userJsonTemplate = "{\"user\":{\"userId\":\"%s\"}, \"authenticationToken\":\"%s\"}";
 				// Create a mock response simulating an error
 				ServiceFilterResponseMock response = new ServiceFilterResponseMock();
 				response.setStatus(new StatusLineMock(200));
-				response.setContent(String.format(userJsonTemplate, userId, userToken));
+				response.setContent(String.format(userJsonTemplate, userId,
+						userToken));
 
 				// create a mock request to replace the existing one
-				ServiceFilterRequestMock requestMock = new ServiceFilterRequestMock(response);
+				ServiceFilterRequestMock requestMock = new ServiceFilterRequestMock(
+						response);
 				return nextServiceFilterCallback.onNext(requestMock);
 			}
 		});
 
-		MobileServiceUser user = client.login(MobileServiceAuthenticationProvider.Facebook, "oAuthToken").get();
+		MobileServiceUser user = client.login(
+				MobileServiceAuthenticationProvider.Facebook, "oAuthToken")
+				.get();
 		// Asserts
 		assertNotNull(user);
 		assertEquals(userId, user.getUserId());
@@ -419,7 +432,8 @@
 		// Create client
 		MobileServiceClient client = null;
 		try {
-			client = new MobileServiceClient(appUrl, appKey, getInstrumentation().getTargetContext());
+			client = new MobileServiceClient(appUrl, appKey,
+					getInstrumentation().getTargetContext());
 		} catch (MalformedURLException e) {
 			e.printStackTrace();
 		}
@@ -430,9 +444,12 @@
 		client = client.withFilter(new ServiceFilter() {
 
 			@Override
-			public ListenableFuture<ServiceFilterResponse> handleRequest(ServiceFilterRequest request, NextServiceFilterCallback nextServiceFilterCallback) {
-
-				final SettableFuture<ServiceFilterResponse> resultFuture = SettableFuture.create();
+			public ListenableFuture<ServiceFilterResponse> handleRequest(
+					ServiceFilterRequest request,
+					NextServiceFilterCallback nextServiceFilterCallback) {
+
+				final SettableFuture<ServiceFilterResponse> resultFuture = SettableFuture
+						.create();
 
 				int zumoInstallationHeaderIndex = -1;
 				int zumoAppHeaderIndex = -1;
@@ -462,51 +479,69 @@
 				}
 
 				if (zumoInstallationHeaderIndex == -1) {
-					resultFuture.setException(new Exception("zumoInstallationHeaderIndex == -1"));
+					resultFuture.setException(new Exception(
+							"zumoInstallationHeaderIndex == -1"));
 					return resultFuture;
 				}
 				if (zumoAppHeaderIndex == -1) {
-					resultFuture.setException(new Exception("zumoAppHeaderIndex == -1"));
+					resultFuture.setException(new Exception(
+							"zumoAppHeaderIndex == -1"));
 					return resultFuture;
 				}
 				if (userAgentHeaderIndex == -1) {
-					resultFuture.setException(new Exception("userAgentHeaderIndex == -1"));
+					resultFuture.setException(new Exception(
+							"userAgentHeaderIndex == -1"));
 					return resultFuture;
 				}
 				if (acceptHeaderIndex == -1) {
-					resultFuture.setException(new Exception("acceptHeaderIndex == -1"));
+					resultFuture.setException(new Exception(
+							"acceptHeaderIndex == -1"));
 					return resultFuture;
 				}
 				if (acceptEncodingHeaderIndex == -1) {
-					resultFuture.setException(new Exception("acceptEncodingHeaderIndex == -1"));
-					return resultFuture;
-				}
-
-				String expectedUserAgent = String.format("ZUMO/%s (lang=%s; os=%s; os_version=%s; arch=%s; version=%s)", "1.0", "Java", "Android",
-						Build.VERSION.RELEASE, Build.CPU_ABI, "1.0.10814.0");
+					resultFuture.setException(new Exception(
+							"acceptEncodingHeaderIndex == -1"));
+					return resultFuture;
+				}
+
+				String expectedUserAgent = String
+						.format("ZUMO/%s (lang=%s; os=%s; os_version=%s; arch=%s; version=%s)",
+								"1.0", "Java", "Android",
+								Build.VERSION.RELEASE, Build.CPU_ABI,
+								"1.0.10814.0");
 
 				if (headers[zumoInstallationHeaderIndex].getValue() == null) {
-					resultFuture.setException(new Exception("headers[zumoInstallationHeaderIndex] == null"));
-					return resultFuture;
-				}
-
-				if (!expectedAppKey.equals(headers[zumoAppHeaderIndex].getValue())) {
-					resultFuture.setException(new Exception("expectedAppKey != headers[zumoAppHeaderIndex]"));
-					return resultFuture;
-				}
-
-				if (!expectedUserAgent.equals(headers[userAgentHeaderIndex].getValue())) {
-					resultFuture.setException(new Exception("expectedUserAgent != headers[userAgentHeaderIndex]"));
-					return resultFuture;
-				}
-
-				if (!"application/json".equals(headers[acceptHeaderIndex].getValue())) {
-					resultFuture.setException(new Exception("application/json != headers[acceptHeaderIndex]"));
-					return resultFuture;
-				}
-
-				if (!"gzip".equals(headers[acceptEncodingHeaderIndex].getValue())) {
-					resultFuture.setException(new Exception("gzip != headers[acceptEncodingHeaderIndex]"));
+					resultFuture.setException(new Exception(
+							"headers[zumoInstallationHeaderIndex] == null"));
+					return resultFuture;
+				}
+
+				if (!expectedAppKey.equals(headers[zumoAppHeaderIndex]
+						.getValue())) {
+					resultFuture.setException(new Exception(
+							"expectedAppKey != headers[zumoAppHeaderIndex]"));
+					return resultFuture;
+				}
+
+				if (!expectedUserAgent.equals(headers[userAgentHeaderIndex]
+						.getValue())) {
+					resultFuture
+							.setException(new Exception(
+									"expectedUserAgent != headers[userAgentHeaderIndex]"));
+					return resultFuture;
+				}
+
+				if (!"application/json".equals(headers[acceptHeaderIndex]
+						.getValue())) {
+					resultFuture.setException(new Exception(
+							"application/json != headers[acceptHeaderIndex]"));
+					return resultFuture;
+				}
+
+				if (!"gzip".equals(headers[acceptEncodingHeaderIndex]
+						.getValue())) {
+					resultFuture.setException(new Exception(
+							"gzip != headers[acceptEncodingHeaderIndex]"));
 					return resultFuture;
 				}
 
@@ -530,12 +565,14 @@
 		}
 	}
 
-	public void testOperationShouldNotReplaceWithDefaultHeaders() throws Throwable {
+	public void testOperationShouldNotReplaceWithDefaultHeaders()
+			throws Throwable {
 
 		// Create client
 		MobileServiceClient client = null;
 		try {
-			client = new MobileServiceClient(appUrl, appKey, getInstrumentation().getTargetContext());
+			client = new MobileServiceClient(appUrl, appKey,
+					getInstrumentation().getTargetContext());
 		} catch (MalformedURLException e) {
 			e.printStackTrace();
 		}
@@ -547,19 +584,23 @@
 
 		List<Pair<String, String>> headers = new ArrayList<Pair<String, String>>();
 		headers.add(new Pair<String, String>(acceptHeaderKey, acceptHeaderValue));
-		headers.add(new Pair<String, String>(acceptEncodingHeaderKey, acceptEncodingHeaderValue));
+		headers.add(new Pair<String, String>(acceptEncodingHeaderKey,
+				acceptEncodingHeaderValue));
 
 		// Add a new filter to the client
 		client = client.withFilter(new ServiceFilter() {
 
 			@Override
-			public ListenableFuture<ServiceFilterResponse> handleRequest(ServiceFilterRequest request, NextServiceFilterCallback nextServiceFilterCallback) {
+			public ListenableFuture<ServiceFilterResponse> handleRequest(
+					ServiceFilterRequest request,
+					NextServiceFilterCallback nextServiceFilterCallback) {
 				int acceptHeaderIndex = -1;
 				int acceptEncodingHeaderIndex = -1;
 				int acceptHeaderCount = 0;
 				int acceptEncodingHeaderCount = 0;
 
-				final SettableFuture<ServiceFilterResponse> resultFuture = SettableFuture.create();
+				final SettableFuture<ServiceFilterResponse> resultFuture = SettableFuture
+						.create();
 
 				Header[] headers = request.getHeaders();
 				for (int i = 0; i < headers.length; i++) {
@@ -573,29 +614,38 @@
 				}
 
 				if (acceptHeaderIndex == -1) {
-					resultFuture.setException(new Exception("acceptHeaderIndex == -1"));
+					resultFuture.setException(new Exception(
+							"acceptHeaderIndex == -1"));
 					return resultFuture;
 				}
 				if (acceptHeaderCount == -1) {
-					resultFuture.setException(new Exception("acceptHeaderCount == -1"));
+					resultFuture.setException(new Exception(
+							"acceptHeaderCount == -1"));
 					return resultFuture;
 				}
 				if (acceptEncodingHeaderIndex == -1) {
-					resultFuture.setException(new Exception("acceptEncodingHeaderIndex == -1"));
+					resultFuture.setException(new Exception(
+							"acceptEncodingHeaderIndex == -1"));
 					return resultFuture;
 				}
 				if (acceptEncodingHeaderCount == -1) {
-					resultFuture.setException(new Exception("acceptEncodingHeaderIndex == -1"));
-					return resultFuture;
-				}
-
-				if (acceptHeaderValue.equals(headers[acceptHeaderIndex].getValue())) {
-					resultFuture.setException(new Exception("acceptHeaderValue != headers[acceptHeaderIndex]"));
-					return resultFuture;
-				}
-
-				if (acceptEncodingHeaderValue.equals(headers[acceptEncodingHeaderIndex].getValue())) {
-					resultFuture.setException(new Exception("acceptEncodingHeaderValue != headers[acceptEncodingHeaderIndex]"));
+					resultFuture.setException(new Exception(
+							"acceptEncodingHeaderIndex == -1"));
+					return resultFuture;
+				}
+
+				if (acceptHeaderValue.equals(headers[acceptHeaderIndex]
+						.getValue())) {
+					resultFuture.setException(new Exception(
+							"acceptHeaderValue != headers[acceptHeaderIndex]"));
+					return resultFuture;
+				}
+
+				if (acceptEncodingHeaderValue
+						.equals(headers[acceptEncodingHeaderIndex].getValue())) {
+					resultFuture
+							.setException(new Exception(
+									"acceptEncodingHeaderValue != headers[acceptEncodingHeaderIndex]"));
 					return resultFuture;
 				}
 
@@ -610,7 +660,8 @@
 		});
 
 		try {
-			client.invokeApi("myApi", null, HttpPost.METHOD_NAME, headers).get();
+			client.invokeApi("myApi", null, HttpPost.METHOD_NAME, headers)
+					.get();
 		} catch (Exception exception) {
 			if (exception instanceof ExecutionException) {
 				fail(exception.getCause().getMessage());
@@ -618,15 +669,16 @@
 				fail(exception.getMessage());
 			}
 		}
-
-	}
-
-	public void testOperationDefaultHeadersShouldBeIdempotent() throws Throwable {
+	}
+
+	public void testOperationDefaultHeadersShouldBeIdempotent()
+			throws Throwable {
 
 		// Create client
 		MobileServiceClient client = null;
 		try {
-			client = new MobileServiceClient(appUrl, appKey, getInstrumentation().getTargetContext());
+			client = new MobileServiceClient(appUrl, appKey,
+					getInstrumentation().getTargetContext());
 		} catch (MalformedURLException e) {
 			e.printStackTrace();
 		}
@@ -638,19 +690,23 @@
 
 		List<Pair<String, String>> headers = new ArrayList<Pair<String, String>>();
 		headers.add(new Pair<String, String>(acceptHeaderKey, acceptHeaderValue));
-		headers.add(new Pair<String, String>(acceptEncodingHeaderKey, acceptEncodingHeaderValue));
+		headers.add(new Pair<String, String>(acceptEncodingHeaderKey,
+				acceptEncodingHeaderValue));
 
 		// Add a new filter to the client
 		client = client.withFilter(new ServiceFilter() {
 
 			@Override
-			public ListenableFuture<ServiceFilterResponse> handleRequest(ServiceFilterRequest request, NextServiceFilterCallback nextServiceFilterCallback) {
+			public ListenableFuture<ServiceFilterResponse> handleRequest(
+					ServiceFilterRequest request,
+					NextServiceFilterCallback nextServiceFilterCallback) {
 				int acceptHeaderIndex = -1;
 				int acceptEncodingHeaderIndex = -1;
 				int acceptHeaderCount = 0;
 				int acceptEncodingHeaderCount = 0;
 
-				final SettableFuture<ServiceFilterResponse> resultFuture = SettableFuture.create();
+				final SettableFuture<ServiceFilterResponse> resultFuture = SettableFuture
+						.create();
 
 				Header[] headers = request.getHeaders();
 				for (int i = 0; i < headers.length; i++) {
@@ -664,19 +720,23 @@
 				}
 
 				if (acceptHeaderIndex == -1) {
-					resultFuture.setException(new Exception("acceptHeaderIndex == -1"));
+					resultFuture.setException(new Exception(
+							"acceptHeaderIndex == -1"));
 					return resultFuture;
 				}
 				if (acceptHeaderCount == -1) {
-					resultFuture.setException(new Exception("acceptHeaderCount == -1"));
+					resultFuture.setException(new Exception(
+							"acceptHeaderCount == -1"));
 					return resultFuture;
 				}
 				if (acceptEncodingHeaderIndex == -1) {
-					resultFuture.setException(new Exception("acceptEncodingHeaderIndex == -1"));
+					resultFuture.setException(new Exception(
+							"acceptEncodingHeaderIndex == -1"));
 					return resultFuture;
 				}
 				if (acceptEncodingHeaderCount == -1) {
-					resultFuture.setException(new Exception("acceptEncodingHeaderIndex == -1"));
+					resultFuture.setException(new Exception(
+							"acceptEncodingHeaderIndex == -1"));
 					return resultFuture;
 				}
 
@@ -690,7 +750,8 @@
 		});
 
 		try {
-			client.invokeApi("myApi", null, HttpPost.METHOD_NAME, headers).get();
+			client.invokeApi("myApi", null, HttpPost.METHOD_NAME, headers)
+					.get();
 		} catch (Exception exception) {
 			if (exception instanceof ExecutionException) {
 				fail(exception.getCause().getMessage());
@@ -702,12 +763,14 @@
 
 	public void testInsertUpdateShouldAddContentTypeJson() throws Throwable {
 
-		final SettableFuture<ServiceFilterResponse> resultFuture = SettableFuture.create();
+		final SettableFuture<ServiceFilterResponse> resultFuture = SettableFuture
+				.create();
 
 		// Create client
 		MobileServiceClient client = null;
 		try {
-			client = new MobileServiceClient(appUrl, appKey, getInstrumentation().getTargetContext());
+			client = new MobileServiceClient(appUrl, appKey,
+					getInstrumentation().getTargetContext());
 		} catch (MalformedURLException e) {
 			e.printStackTrace();
 		}
@@ -716,13 +779,16 @@
 		client = client.withFilter(new ServiceFilter() {
 
 			@Override
-			public ListenableFuture<ServiceFilterResponse> handleRequest(ServiceFilterRequest request, NextServiceFilterCallback nextServiceFilterCallback) {
+			public ListenableFuture<ServiceFilterResponse> handleRequest(
+					ServiceFilterRequest request,
+					NextServiceFilterCallback nextServiceFilterCallback) {
 
 				Header[] headers = request.getHeaders();
 
 				boolean headerPresent = false;
 				for (int i = 0; i < headers.length; i++) {
-					if (headers[i].getName().equals(HTTP.CONTENT_TYPE) && headers[i].getValue().equals("application/json")) {
+					if (headers[i].getName().equals(HTTP.CONTENT_TYPE)
+							&& headers[i].getValue().equals("application/json")) {
 						headerPresent = true;
 					}
 				}
@@ -743,13 +809,13 @@
 
 		try {
 			JsonObject jsonObject = new JsonObject();
-			
+
 			jsonObject.addProperty("someValue", 42);
-			
+
 			client.getTable("dummy").insert(jsonObject).get();
 
 			jsonObject.addProperty("id", 1);
-			
+
 			client.getTable("dummy").update(jsonObject).get();
 		} catch (Exception exception) {
 			if (exception instanceof ExecutionException) {
@@ -766,7 +832,8 @@
 		// Create client
 		MobileServiceClient client = null;
 		try {
-			client = new MobileServiceClient(appUrl, appKey, getInstrumentation().getTargetContext());
+			client = new MobileServiceClient(appUrl, appKey,
+					getInstrumentation().getTargetContext());
 		} catch (MalformedURLException e) {
 			e.printStackTrace();
 		}
@@ -775,15 +842,19 @@
 		client = client.withFilter(new ServiceFilter() {
 
 			@Override
-			public ListenableFuture<ServiceFilterResponse> handleRequest(ServiceFilterRequest request, NextServiceFilterCallback nextServiceFilterCallback) {
-
-				final SettableFuture<ServiceFilterResponse> resultFuture = SettableFuture.create();
+			public ListenableFuture<ServiceFilterResponse> handleRequest(
+					ServiceFilterRequest request,
+					NextServiceFilterCallback nextServiceFilterCallback) {
+
+				final SettableFuture<ServiceFilterResponse> resultFuture = SettableFuture
+						.create();
 
 				Header[] headers = request.getHeaders();
 
 				boolean headerPresent = false;
 				for (int i = 0; i < headers.length; i++) {
-					if (headers[i].getName().equals(HTTP.CONTENT_TYPE) && headers[i].getValue().equals("application/json")) {
+					if (headers[i].getName().equals(HTTP.CONTENT_TYPE)
+							&& headers[i].getValue().equals("application/json")) {
 						headerPresent = true;
 					}
 				}
