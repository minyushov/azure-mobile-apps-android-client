/*
Copyright (c) Microsoft Open Technologies, Inc.
All Rights Reserved
Apache 2.0 License

   Licensed under the Apache License, Version 2.0 (the "License");
   you may not use this file except in compliance with the License.
   You may obtain a copy of the License at

     http://www.apache.org/licenses/LICENSE-2.0

   Unless required by applicable law or agreed to in writing, software
   distributed under the License is distributed on an "AS IS" BASIS,
   WITHOUT WARRANTIES OR CONDITIONS OF ANY KIND, either express or implied.
   See the License for the specific language governing permissions and
   limitations under the License.

See the Apache Version 2.0 License for specific language governing permissions and limitations under the License.
 */
package com.microsoft.windowsazure.mobileservices.sdk.testapp.test;

import android.test.InstrumentationTestCase;

import com.google.common.base.Function;
import com.google.common.util.concurrent.ListenableFuture;
import com.google.gson.GsonBuilder;
import com.google.gson.JsonElement;
import com.google.gson.JsonObject;
import com.microsoft.windowsazure.mobileservices.MobileServiceClient;
import com.microsoft.windowsazure.mobileservices.MobileServiceException;
import com.microsoft.windowsazure.mobileservices.http.NextServiceFilterCallback;
import com.microsoft.windowsazure.mobileservices.http.ServiceFilter;
import com.microsoft.windowsazure.mobileservices.http.ServiceFilterRequest;
import com.microsoft.windowsazure.mobileservices.http.ServiceFilterResponse;
import com.microsoft.windowsazure.mobileservices.sdk.testapp.framework.filters.ServiceFilterRequestMock;
import com.microsoft.windowsazure.mobileservices.sdk.testapp.framework.filters.ServiceFilterResponseMock;
import com.microsoft.windowsazure.mobileservices.sdk.testapp.framework.mocks.MobileServiceLocalStoreMock;
import com.microsoft.windowsazure.mobileservices.sdk.testapp.framework.mocks.MobileServiceSyncHandlerMock;
import com.microsoft.windowsazure.mobileservices.sdk.testapp.test.helpers.EncodingUtilities;
import com.microsoft.windowsazure.mobileservices.sdk.testapp.test.types.CustomFunctionTwoParameters;
import com.microsoft.windowsazure.mobileservices.sdk.testapp.test.types.IdPropertyTestClasses.StringIdType;
import com.microsoft.windowsazure.mobileservices.table.MobileServiceExceptionBase;
import com.microsoft.windowsazure.mobileservices.table.query.Query;
import com.microsoft.windowsazure.mobileservices.table.query.QueryOperations;
import com.microsoft.windowsazure.mobileservices.table.query.QueryOrder;
import com.microsoft.windowsazure.mobileservices.table.sync.MobileServiceJsonSyncTable;
import com.microsoft.windowsazure.mobileservices.table.sync.MobileServiceSyncTable;
import com.microsoft.windowsazure.mobileservices.table.sync.operations.TableOperationError;
import com.microsoft.windowsazure.mobileservices.table.sync.operations.TableOperationKind;
import com.microsoft.windowsazure.mobileservices.table.sync.push.MobileServicePushFailedException;
import com.microsoft.windowsazure.mobileservices.table.sync.push.MobileServicePushStatus;
import com.microsoft.windowsazure.mobileservices.table.sync.queue.OperationErrorList;
import com.microsoft.windowsazure.mobileservices.table.sync.synchandler.SimpleSyncHandler;
import com.squareup.okhttp.Protocol;
import com.squareup.okhttp.internal.http.StatusLine;

import java.io.IOException;
import java.net.MalformedURLException;
import java.text.SimpleDateFormat;
import java.util.ArrayList;
import java.util.Date;
import java.util.LinkedHashMap;
import java.util.List;
import java.util.Locale;
import java.util.TimeZone;
import java.util.concurrent.ExecutionException;

public class MobileServiceSyncTableTests extends InstrumentationTestCase {
    String appUrl = "";
    String appKey = "";
    GsonBuilder gsonBuilder;
    String OperationQueue = "__operations";
    String SyncErrors = "__errors";

    protected void setUp() throws Exception {
        appUrl = "http://myapp.com/";
        appKey = "qwerty";
        gsonBuilder = new GsonBuilder();
        super.setUp();
    }

    protected void tearDown() throws Exception {
        super.tearDown();
    }

    public void testPushExecutesThePendingOperationsInOrder() throws InterruptedException, ExecutionException, MalformedURLException {
        MobileServiceLocalStoreMock store = new MobileServiceLocalStoreMock();
        ServiceFilterContainer serviceFilterContainer1 = new ServiceFilterContainer();

        MobileServiceClient client1 = new MobileServiceClient(appUrl, getInstrumentation().getTargetContext());

        client1 = client1.withFilter(getTestFilter(serviceFilterContainer1, ""));

        client1.getSyncContext().initialize(store, new SimpleSyncHandler()).get();

        MobileServiceJsonSyncTable table = client1.getSyncTable("someTable");

        JsonObject item1 = new JsonObject();
        item1.addProperty("id", "abc");

        JsonObject item2 = new JsonObject();
        item2.addProperty("id", "def");

        table.insert(item1).get();
        table.insert(item2).get();

        assertEquals(serviceFilterContainer1.Requests.size(), 0);

        // create a new service to test that operations are loaded from store
        ServiceFilterContainer serviceFilterContainer2 = new ServiceFilterContainer();

        MobileServiceClient client2 = new MobileServiceClient(appUrl, getInstrumentation().getTargetContext());

        client2 = client2.withFilter(getTestFilter(serviceFilterContainer2, "{\"id\":\"abc\",\"String\":\"Hey\"}", "{\"id\":\"def\",\"String\":\"What\"}"));

        client2.getSyncContext().initialize(store, new SimpleSyncHandler()).get();

        assertEquals(serviceFilterContainer2.Requests.size(), 0);
        client2.getSyncContext().push().get();
        assertEquals(serviceFilterContainer2.Requests.size(), 2);

        assertEquals(serviceFilterContainer2.Requests.get(0).Content, item1.toString());
        // Assert.AreEqual(hijack.Requests[0].Headers.GetValues("X-ZUMO-FEATURES").First(),
        // "OL");
        assertEquals(serviceFilterContainer2.Requests.get(1).Content, item2.toString());
        // Assert.AreEqual(hijack.Requests[1].Headers.GetValues("X-ZUMO-FEATURES").First(),
        // "OL");

        // create yet another service to make sure the old items were purged
        // from queue
        ServiceFilterContainer serviceFilterContainer3 = new ServiceFilterContainer();
        MobileServiceClient client3 = new MobileServiceClient(appUrl, getInstrumentation().getTargetContext());

        client3 = client3.withFilter(getTestFilter(serviceFilterContainer3, "{\"id\":\"abc\",\"String\":\"Hey\"}"));

        client3.getSyncContext().initialize(store, new SimpleSyncHandler()).get();

        assertEquals(serviceFilterContainer3.Requests.size(), 0);
        client3.getSyncContext().push().get();
        assertEquals(serviceFilterContainer3.Requests.size(), 0);
    }

    public void testPullThrowsWhenPushThrows() throws MalformedURLException, InterruptedException, ExecutionException {
        MobileServiceLocalStoreMock store = new MobileServiceLocalStoreMock();
        ServiceFilterContainer serviceFilterContainer = new ServiceFilterContainer();

        MobileServiceClient client = new MobileServiceClient(appUrl, getInstrumentation().getTargetContext());
        client.getSyncContext().initialize(store, new SimpleSyncHandler()).get();

        client = client.withFilter(getTestFilter(serviceFilterContainer, 401, "")); // for
        // push

        client.getSyncContext().initialize(store, new SimpleSyncHandler()).get();

        // insert an item but don't push
        MobileServiceJsonSyncTable table = client.getSyncTable("someTable");

        JsonObject jsonObject = new JsonObject();
        jsonObject.addProperty("id", "abc");

        table.insert(jsonObject).get();

        assertEquals(store.Tables.get(table.getName().toLowerCase(Locale.getDefault())).size(), 1); // item
        // is
        // inserted
        // this should trigger a push
        try {
            table.pull(null).get();
            fail("MobileServicePushFailedException expected");
            return;
        } catch (Exception ex) {
            if (ex.getCause() instanceof MobileServicePushFailedException) {
                MobileServicePushFailedException mobileServicePushFailedException = (MobileServicePushFailedException) ex.getCause();

                assertEquals(mobileServicePushFailedException.getPushCompletionResult().getOperationErrors().size(), 0);
                assertEquals(serviceFilterContainer.Requests.size(), 1);
            } else {
                fail("MobileServicePushFailedException expected");
            }
        }
    }

    public void testPullDoesNotPurgeWhenItemIsMissing() throws InterruptedException, ExecutionException, MalformedURLException {

        MobileServiceLocalStoreMock store = new MobileServiceLocalStoreMock();
        ServiceFilterContainer serviceFilterContainer = new ServiceFilterContainer();

        MobileServiceClient client = new MobileServiceClient(appUrl, getInstrumentation().getTargetContext());

        client = client.withFilter(getTestFilter(serviceFilterContainer, false, "{\"id\":\"abc\",\"String\":\"Hey\"}", "[{\"id\":\"def\",\"String\":\"World\"}]"));

        client.getSyncContext().initialize(store, new SimpleSyncHandler()).get();

        MobileServiceJsonSyncTable table = client.getSyncTable("someTable");

        JsonObject jsonObject = new JsonObject();
        jsonObject.addProperty("id", "abc");

        table.insert(jsonObject).get(); // insert an item

        client.getSyncContext().push().get(); // push to clear the queue

        // now pull
        table.pull(null).get();

        assertEquals(store.Tables.get(table.getName().toLowerCase(Locale.getDefault())).size(), 2); // 1
        // from
        // remote
        // and
        // 1
        // from
        // local
        assertEquals(serviceFilterContainer.Requests.size(), 3);
    }

    public void testPullDoesNotTriggerPushWhenThereIsNoOperationInTable() throws InterruptedException, ExecutionException, MalformedURLException {
        MobileServiceLocalStoreMock store = new MobileServiceLocalStoreMock();
        ServiceFilterContainer serviceFilterContainer = new ServiceFilterContainer();

        store.ReadResponses.add("[{\"id\":\"abc\",\"String\":\"Hey\"},{\"id\":\"def\",\"String\":\"World\"}]"); // for
        // pull

        MobileServiceClient client = new MobileServiceClient(appUrl, getInstrumentation().getTargetContext());

        client = client.withFilter(getTestFilter(serviceFilterContainer, false, "{\"id\":\"abc\",\"String\":\"Hey\"}",
                "[{\"id\":\"abc\",\"String\":\"Hey\"},{\"id\":\"def\",\"String\":\"World\"}]"));

        client.getSyncContext().initialize(store, new SimpleSyncHandler()).get();

        // insert item in pull table
        MobileServiceJsonSyncTable table1 = client.getSyncTable("someTable");

        JsonObject jsonObject = new JsonObject();
        jsonObject.addProperty("id", "abc");

        table1.insert(jsonObject).get(); // insert an item

        // but push to clear the queue
        client.getSyncContext().push().get();

        assertEquals(store.Tables.get(table1.getName().toLowerCase(Locale.getDefault())).size(), 1); // item
        // is
        // inserted
        assertEquals(serviceFilterContainer.Requests.size(), 1); // first push

        // then insert item in other table
        MobileServiceSyncTable<StringIdType> table2 = client.getSyncTable(StringIdType.class);

        StringIdType item = new StringIdType();

        item.Id = "an id";
        item.String = "what?";

        table2.insert(item).get();

        table1.pull(null).get();

        assertEquals(store.Tables.get(table1.getName().toLowerCase(Locale.getDefault())).size(), 2); // table
        // should
        // contain
        // 2
        // pulled
        // items
        assertEquals(serviceFilterContainer.Requests.size(), 3); // 1 for push
        // and 1 for
        // pull
        assertEquals(store.Tables.get(table2.getName().toLowerCase(Locale.getDefault())).size(), 1); // this
        // table
        // should
        // not
        // be
        // touched
    }

    public void testPullTriggersPushWhenThereIsOperationInTable() throws InterruptedException, ExecutionException, MalformedURLException {
        MobileServiceLocalStoreMock store = new MobileServiceLocalStoreMock();
        ServiceFilterContainer serviceFilterContainer = new ServiceFilterContainer();

        store.ReadResponses.add("[{\"id\":\"abc\",\"String\":\"Hey\"},{\"id\":\"def\",\"String\":\"World\"}]"); // for
        // pull

        MobileServiceClient client = new MobileServiceClient(appUrl, getInstrumentation().getTargetContext());

        client = client.withFilter(getTestFilter(serviceFilterContainer, false, "{\"id\":\"abc\",\"String\":\"Hey\"}", // for
                // insert
                "[{\"id\":\"abc\",\"String\":\"Hey\"},{\"id\":\"def\",\"String\":\"World\"}]" // remote
                // item
        ));

        client.getSyncContext().initialize(store, new SimpleSyncHandler()).get();

        // insert an item but don't push
        MobileServiceJsonSyncTable table1 = client.getSyncTable("someTable");

        JsonObject jsonObject = new JsonObject();
        jsonObject.addProperty("id", "abc");

        table1.insert(jsonObject).get(); // insert an item

        assertEquals(store.Tables.get(table1.getName().toLowerCase(Locale.getDefault())).size(), 1); // item
        // is
        // inserted

        // this should trigger a push
        table1.pull(null).get();

        assertEquals(serviceFilterContainer.Requests.size(), 3); // 1 for push
        // and 2 for
        // pull
        assertEquals(store.Tables.get(table1.getName().toLowerCase(Locale.getDefault())).size(), 2); // table
        // is
        // populated
    }

    // REVISAR EL TEMA DE LOS HANDLERS Y LAS EXCEPCIONES
    // public void testPullThrowsWhenPushThrows()
    // throws MalformedURLException, InterruptedException,
    // ExecutionException {
    // MobileServiceLocalStoreMock store = new MobileServiceLocalStoreMock();
    //
    // MobileServiceClient client = null;
    //
    // client = new MobileServiceClient(appUrl, getInstrumentation()
    // .getTargetContext());
    //
    // client = client.withFilter(getTestFilter(404)); // for push
    //
    // client.getSyncContext().initialize(store, new SimpleSyncHandler())
    // .get();
    //
    // // insert an item but don't push
    // MobileServiceJsonSyncTable table = client.getSyncTable("someTable");
    //
    // JsonObject jsonObject = new JsonObject();
    // jsonObject.addProperty("id", "abc");
    //
    // table.insert(jsonObject).get(); // insert an item
    //
    // assertEquals(store.Tables.get(table.getName().toLowerCase()).size(), 1);
    // // item
    // // is
    // // inserted
    //
    // try {
    // table.pull(null).get();
    // } catch (Throwable throwable) {
    //
    // if (throwable instanceof MobileServicePushFailedException) {
    // MobileServicePushFailedException ex = (MobileServicePushFailedException)
    // throwable;
    // assertEquals(ex.getPushCompletionResult().getOperationErrors()
    // .size(), 1);
    // }
    // }
    //
    // // Assert.AreEqual(hijack.Requests.Count, 1); // 1 for push
    // }

    public void testPullSucceds() throws MalformedURLException, InterruptedException, ExecutionException, MobileServiceException {

        MobileServiceLocalStoreMock store = new MobileServiceLocalStoreMock();
        ServiceFilterContainer serviceFilterContainer = new ServiceFilterContainer();

        MobileServiceClient client = new MobileServiceClient(appUrl, getInstrumentation().getTargetContext());

        SimpleDateFormat sdf = new SimpleDateFormat("yyyy-MM-dd'T'HH:mm:ss.SSS'Z'");
        sdf.setTimeZone(TimeZone.getTimeZone("UTC"));

        String updatedAt = sdf.format(new Date());

        client = client.withFilter(getTestFilter(serviceFilterContainer, false,
                "{\"count\":\"2\",\"results\":[{\"id\":\"abc\",\"String\":\"Hey\",\"updatedAt\":\"" + updatedAt + "\"},{\"id\":\"def\",\"String\":\"World\",\"updatedAt\":\"" + updatedAt + "\"}]}"// remote
                // item
        ));

        client.getSyncContext().initialize(store, new SimpleSyncHandler()).get();

        MobileServiceSyncTable<StringIdType> table = client.getSyncTable(StringIdType.class);

        Query query = QueryOperations.tableName(table.getName()).skip(5).top(3).field("String").eq("world").orderBy("Id", QueryOrder.Descending)
                .includeInlineCount().select("String");

        table.pull(query).get();

        assertEquals(
                serviceFilterContainer.Requests.get(0).Url,
                EncodingUtilities
                        .percentEncodeSpaces(
<<<<<<< HEAD
                                "http://myapp.com/tables/stringidtype?$filter=String%20eq%20(%27world%27)&$top=3&$skip=5&$orderby=Id%20desc&__includeDeleted=true&__systemproperties=__version,__deleted"));
=======
                                "http://myapp.com/tables/stringidtype?$filter=String%20eq%20('world')&$top=3&$skip=5&$orderby=Id%20desc&__includeDeleted=true&__systemproperties=version,deleted"));
>>>>>>> b8a9009a
    }

    public void testPullNoSkipSucceds() throws MalformedURLException, InterruptedException, ExecutionException, MobileServiceException {

        MobileServiceLocalStoreMock store = new MobileServiceLocalStoreMock();
        ServiceFilterContainer serviceFilterContainer = new ServiceFilterContainer();

        MobileServiceClient client = new MobileServiceClient(appUrl, getInstrumentation().getTargetContext());

        SimpleDateFormat sdf = new SimpleDateFormat("yyyy-MM-dd'T'HH:mm:ss.SSS'Z'");
        sdf.setTimeZone(TimeZone.getTimeZone("UTC"));

        String updatedAt = sdf.format(new Date());

        client = client.withFilter(getTestFilter(serviceFilterContainer, false,
                "{\"count\":\"2\",\"results\":[{\"id\":\"abc\",\"String\":\"Hey\",\"updatedAt\":\"" + updatedAt + "\"},{\"id\":\"def\",\"String\":\"World\",\"updatedAt\":\"" + updatedAt + "\"}]}"// remote
                // item
        ));

        client.getSyncContext().initialize(store, new SimpleSyncHandler()).get();

        MobileServiceSyncTable<StringIdType> table = client.getSyncTable(StringIdType.class);

        Query query = QueryOperations.tableName(table.getName()).top(3).field("String").eq("world").orderBy("Id", QueryOrder.Descending)
                .includeInlineCount().select("String");

        table.pull(query).get();

        assertEquals(
                serviceFilterContainer.Requests.get(0).Url,
                EncodingUtilities
                        .percentEncodeSpaces(
<<<<<<< HEAD
                                "http://myapp.com/tables/stringidtype?$filter=String%20eq%20(%27world%27)&$top=3&$skip=0&$orderby=Id%20desc&__includeDeleted=true&__systemproperties=__version,__deleted"));
=======
                                "http://myapp.com/tables/stringidtype?$filter=String%20eq%20('world')&$top=3&$skip=0&$orderby=Id%20desc&__includeDeleted=true&__systemproperties=version,deleted"));
>>>>>>> b8a9009a
    }

    public void testPullSuccedsNoTopNoOrderBy() throws MalformedURLException, InterruptedException, ExecutionException, MobileServiceException {

        MobileServiceLocalStoreMock store = new MobileServiceLocalStoreMock();
        ServiceFilterContainer serviceFilterContainer = new ServiceFilterContainer();

        MobileServiceClient client = new MobileServiceClient(appUrl, getInstrumentation().getTargetContext());

        SimpleDateFormat sdf = new SimpleDateFormat("yyyy-MM-dd'T'HH:mm:ss.SSS'Z'");
        sdf.setTimeZone(TimeZone.getTimeZone("UTC"));

        String updatedAt = sdf.format(new Date());

        client = client.withFilter(getTestFilter(serviceFilterContainer, false,
                "{\"count\":\"2\",\"results\":[{\"id\":\"abc\",\"String\":\"Hey\",\"updatedAt\":\"" + updatedAt + "\"},{\"id\":\"def\",\"String\":\"World\",\"updatedAt\":\"" + updatedAt + "\"}]}"// remote
                // item
        ));

        client.getSyncContext().initialize(store, new SimpleSyncHandler()).get();

        MobileServiceSyncTable<StringIdType> table = client.getSyncTable(StringIdType.class);

        Query query = QueryOperations.tableName(table.getName()).field("String").eq("world").orderBy("Id", QueryOrder.Descending)
                .includeInlineCount().select("String");

        table.pull(query).get();

        assertEquals(
                serviceFilterContainer.Requests.get(0).Url,
                EncodingUtilities
                        .percentEncodeSpaces(
<<<<<<< HEAD
                                "http://myapp.com/tables/stringidtype?$filter=String%20eq%20(%27world%27)&$top=50&$skip=0&$orderby=Id%20desc&__includeDeleted=true&__systemproperties=__version,__deleted"));
=======
                                "http://myapp.com/tables/stringidtype?$filter=String%20eq%20('world')&$top=50&$skip=0&$orderby=Id%20desc&__includeDeleted=true&__systemproperties=version,deleted"));
>>>>>>> b8a9009a
    }

    public void testIncrementalPullSucceds() throws MalformedURLException, InterruptedException, ExecutionException, MobileServiceException {

        MobileServiceLocalStoreMock store = new MobileServiceLocalStoreMock();
        ServiceFilterContainer serviceFilterContainer = new ServiceFilterContainer();
        String queryKey = "QueryKey";

        MobileServiceClient client = new MobileServiceClient(appUrl, getInstrumentation().getTargetContext());

        SimpleDateFormat sdf = new SimpleDateFormat("yyyy-MM-dd'T'HH:mm:ss.SSS'Z'");
        sdf.setTimeZone(TimeZone.getTimeZone("UTC"));

        String updatedAt1 = sdf.format(new Date());
        String updatedAt2 = sdf.format(new Date());

        client = client.withFilter(getTestFilter(serviceFilterContainer, false,
                "{\"count\":\"4\",\"results\":[{\"id\":\"abc\",\"String\":\"Hey\",\"updatedAt\":\"" + updatedAt1 + "\"},{\"id\":\"def\",\"String\":\"World\",\"updatedAt\":\"" + updatedAt1 + "\"}]}",
                "[{\"id\":\"abc\",\"String\":\"Hey\",\"updatedAt\":\"" + updatedAt2 + "\"},{\"id\":\"def\",\"String\":\"World\",\"updatedAt\":\"" + updatedAt2 + "\"}]"
                // remote
                // item
        ));

        client.getSyncContext().initialize(store, new SimpleSyncHandler()).get();

        MobileServiceSyncTable<StringIdType> table = client.getSyncTable(StringIdType.class);

        Query query = QueryOperations.field("String").eq("noMatch");

        table.pull(query, "QueryKey").get();

        assertEquals(
                serviceFilterContainer.Requests.get(0).Url,
                EncodingUtilities
                        .percentEncodeSpaces(
<<<<<<< HEAD
                                "http://myapp.com/tables/stringidtype?$filter=String%20eq%20(%27noMatch%27)&$top=50&$orderby=__updatedAt%20asc&__includeDeleted=true&__systemproperties=__updatedAt,__version,__deleted"));
=======
                                "http://myapp.com/tables/stringidtype?$filter=String%20eq%20('noMatch')&$top=50&$orderby=updatedAt%20asc&__includeDeleted=true&__systemproperties=updatedAt,version,deleted"));
>>>>>>> b8a9009a

        assertEquals(
                serviceFilterContainer.Requests.get(1).Url,
                EncodingUtilities
                        .percentEncodeSpaces(
<<<<<<< HEAD
                                "http://myapp.com/tables/stringidtype?$filter=String%20eq%20(%27noMatch%27)%20and%20" +
                                        "(__updatedAt%20ge%20(datetimeoffset%27"+updatedAt1 +"%27))&$top=50&$orderby=__updatedAt%20asc&__includeDeleted=true&__systemproperties=__updatedAt,__version,__deleted"));
=======
                                "http://myapp.com/tables/stringidtype?$filter=String%20eq%20('noMatch')%20and%20" +
                                        "(updatedAt%20ge%20(datetimeoffset'"+updatedAt1 +"'))&$top=50&$orderby=updatedAt%20asc&__includeDeleted=true&__systemproperties=updatedAt,version,deleted"));
>>>>>>> b8a9009a
    }

    public void testIncrementalPullSaveLastUpdatedAtDate() throws MalformedURLException, InterruptedException, ExecutionException, MobileServiceException {

        MobileServiceLocalStoreMock store = new MobileServiceLocalStoreMock();
        ServiceFilterContainer serviceFilterContainer = new ServiceFilterContainer();
        String queryKey = "QueryKey";
        String incrementalPullStrategyTable = "__incrementalPullData";

        MobileServiceClient client = new MobileServiceClient(appUrl, getInstrumentation().getTargetContext());

        SimpleDateFormat sdf = new SimpleDateFormat("yyyy-MM-dd'T'HH:mm:ss.SSS'Z'");
        sdf.setTimeZone(TimeZone.getTimeZone("UTC"));

        String updatedAt1 = sdf.format(new Date());
        String updatedAt2 = sdf.format(new Date());

        client = client.withFilter(getTestFilter(serviceFilterContainer, false,
                "{\"count\":\"4\",\"results\":[{\"id\":\"abc\",\"String\":\"Hey\",\"updatedAt\":\"" + updatedAt1 + "\"},{\"id\":\"def\",\"String\":\"World\",\"updatedAt\":\"" + updatedAt1 + "\"}]}",
                "[{\"id\":\"abc\",\"String\":\"Hey\",\"updatedAt\":\"" + updatedAt2 + "\"},{\"id\":\"def\",\"String\":\"World\",\"updatedAt\":\"" + updatedAt2 + "\"}]"
                // remote
                // item
        ));

        client.getSyncContext().initialize(store, new SimpleSyncHandler()).get();

        MobileServiceSyncTable<StringIdType> table = client.getSyncTable(StringIdType.class);

        Query query = QueryOperations.tableName(table.getName()).top(2);

        table.pull(query, queryKey).get();

        LinkedHashMap<String, JsonObject> tableContent = store.Tables.get(incrementalPullStrategyTable);

        JsonElement result = tableContent.get(table.getName().toLowerCase() + "_" + queryKey);

        String stringMaxUpdatedDate = result.getAsJsonObject()
                .get("maxupdateddate").getAsString();

        assertEquals(updatedAt2, stringMaxUpdatedDate);
    }

    public void testincrementalSyncUsesSkipWhenMaxUpdateAtIsSame() throws MalformedURLException, InterruptedException, ExecutionException, MobileServiceException {

        MobileServiceLocalStoreMock store = new MobileServiceLocalStoreMock();
        ServiceFilterContainer serviceFilterContainer = new ServiceFilterContainer();
        String queryKey = "QueryKey";
        String incrementalPullStrategyTable = "__incrementalPullData";

        MobileServiceClient client = new MobileServiceClient(appUrl, getInstrumentation().getTargetContext());

        SimpleDateFormat sdf = new SimpleDateFormat("yyyy-MM-dd'T'HH:mm:ss.SSS'Z'");
        sdf.setTimeZone(TimeZone.getTimeZone("UTC"));

        Date d = new Date();
        String updatedAt1 = sdf.format(d);
        d.setTime(d.getTime() + 1000L);
        String updatedAt2 = sdf.format(d);

        client = client.withFilter(getTestFilter(serviceFilterContainer, false,
                        "[{\"id\":\"abc\",\"String\":\"Hey\",\"updatedAt\":\"" + updatedAt1 + "\"}," +
                        "{\"id\":\"def\",\"String\":\"World\",\"updatedAt\":\"" + updatedAt1 + "\"}]",
                "[{\"id\":\"abc\",\"String\":\"Hey\",\"updatedAt\":\"" + updatedAt1 + "\"}," +
                        "{\"id\":\"def\",\"String\":\"World\",\"updatedAt\":\"" + updatedAt1 + "\"}]",
                "[{\"id\":\"abc\",\"String\":\"Hey\",\"updatedAt\":\"" + updatedAt2 + "\"}," +
                        "{\"id\":\"def\",\"String\":\"World\",\"updatedAt\":\"" + updatedAt2 + "\"}]"
        ));

        client.getSyncContext().initialize(store, new SimpleSyncHandler()).get();

        MobileServiceSyncTable<StringIdType> table = client.getSyncTable(StringIdType.class);

        Query query = QueryOperations.field("String").eq("Hey");

        table.pull(query, queryKey).get();

        // Skip added
        assertEquals(
                serviceFilterContainer.Requests.get(2).Url,
                EncodingUtilities
<<<<<<< HEAD
                        .percentEncodeSpaces("http://myapp.com/tables/stringidtype?$filter=String%20eq%20(%27Hey%27)%20and%20(__updatedAt%20ge%20(datetimeoffset%27"+updatedAt1+"%27))" +
=======
                        .percentEncodeSpaces("http://myapp.com/tables/stringidtype?$filter=String%20eq%20('Hey')%20and%20(updatedAt%20ge%20(datetimeoffset'"+updatedAt1+"'))" +
>>>>>>> b8a9009a
                                "&$top=50&$skip=2&" +
                                "$orderby=updatedAt%20asc&__includeDeleted=true&__systemproperties=updatedAt,version,deleted"));
        // Skip removed
        assertEquals(
                serviceFilterContainer.Requests.get(3).Url,
                EncodingUtilities
<<<<<<< HEAD
                        .percentEncodeSpaces("http://myapp.com/tables/stringidtype?$filter=String%20eq%20(%27Hey%27)%20and%20(__updatedAt%20ge%20(datetimeoffset%27"+updatedAt2+"%27))" +
                                "&$top=50&$orderby=__updatedAt%20asc&__includeDeleted=true&__systemproperties=__updatedAt,__version,__deleted"));
=======
                        .percentEncodeSpaces("http://myapp.com/tables/stringidtype?$filter=String%20eq%20('Hey')%20and%20(updatedAt%20ge%20(datetimeoffset'"+updatedAt2+"'))" +
                                "&$top=50&$orderby=updatedAt%20asc&__includeDeleted=true&__systemproperties=updatedAt,version,deleted"));
>>>>>>> b8a9009a
    }

    public void testPurgeDoesNotThrowExceptionWhenThereIsNoOperationInTable() throws MalformedURLException, InterruptedException, ExecutionException {
        MobileServiceLocalStoreMock store = new MobileServiceLocalStoreMock();
        ServiceFilterContainer serviceFilterContainer = new ServiceFilterContainer();

        MobileServiceClient client = new MobileServiceClient(appUrl, getInstrumentation().getTargetContext());

        client = client.withFilter(getTestFilter(serviceFilterContainer, "{\"id\":\"abc\",\"String\":\"Hey\"}"));

        client.getSyncContext().initialize(store, new SimpleSyncHandler()).get();

        // insert item in purge table
        MobileServiceJsonSyncTable table1 = client.getSyncTable("someTable");
        JsonObject jsonObject = new JsonObject();
        jsonObject.addProperty("id", "abc");

        table1.insert(jsonObject).get();

        // but push to clear the queue
        client.getSyncContext().push().get();

        assertEquals(store.Tables.get(table1.getName().toLowerCase(Locale.getDefault())).size(), 1);// item
        // is
        // inserted

        // then insert item in other table
        MobileServiceSyncTable<StringIdType> table2 = client.getSyncTable(StringIdType.class);

        StringIdType item = new StringIdType();

        item.Id = "an id";
        item.String = "what?";

        table2.insert(item).get();

        // try purge on first table now
        table1.purge(null).get();

        assertEquals(store.DeleteQueries.get(0).getTableName(), SyncErrors); // push
        // deletes
        // all
        // sync
        // erros

        assertEquals(store.DeleteQueries.get(1).getTableName(), table1.getName().toLowerCase(Locale.getDefault()));
        // purged table
        assertEquals(serviceFilterContainer.Requests.size(), 1); // still 1
        // means no
        // other
        // push happened
        assertEquals(store.Tables.get(table2.getName().toLowerCase(Locale.getDefault())).size(), 1); // this
        // table
        // should
        // not
        // be
        // touched
    }

    public void testPurgeThrowsExceptionWhenThereIsOperationInTable() throws InterruptedException, ExecutionException, MalformedURLException {
        MobileServiceLocalStoreMock store = new MobileServiceLocalStoreMock();
        ServiceFilterContainer serviceFilterContainer = new ServiceFilterContainer();

        MobileServiceClient client = new MobileServiceClient(appUrl, getInstrumentation().getTargetContext());

        client = client.withFilter(getTestFilter(serviceFilterContainer, "{\"id\":\"abc\",\"String\":\"Hey\"}"));

        client.getSyncContext().initialize(store, new SimpleSyncHandler()).get();

        // insert an item but don't push
        MobileServiceJsonSyncTable table1 = client.getSyncTable("someTable");
        JsonObject jsonObject = new JsonObject();
        jsonObject.addProperty("id", "abc");

        table1.insert(jsonObject).get();

        assertEquals(store.Tables.get(table1.getName().toLowerCase(Locale.getDefault())).size(), 1); // item
        // is
        // inserted

        try {
            // this should throw an exception
            table1.purge(null).get();
        } catch (Throwable throwable) {
            if (throwable.getCause() instanceof MobileServiceException) {
                assertEquals(store.DeleteQueries.size(), 0); // no purge queries
                return;
            }
        }

        fail("MobileServiceException expected");

    }

    public void testPushExecutesThePendingOperations() throws InterruptedException, ExecutionException, MalformedURLException {
        MobileServiceLocalStoreMock store = new MobileServiceLocalStoreMock();
        ServiceFilterContainer serviceFilterContainer = new ServiceFilterContainer();

        MobileServiceClient client = new MobileServiceClient(appUrl, getInstrumentation().getTargetContext());

        client = client.withFilter(getTestFilter(serviceFilterContainer, "{\"id\":\"abc\",\"String\":\"Hey\"}"));

        client.getSyncContext().initialize(store, new SimpleSyncHandler()).get();

        MobileServiceSyncTable<StringIdType> table = client.getSyncTable(StringIdType.class);

        StringIdType item = new StringIdType();

        item.Id = "an id";
        item.String = "what?";

        table.insert(item).get();

        assertEquals(store.Tables.get(table.getName().toLowerCase(Locale.getDefault())).size(), 1);

        client.getSyncContext().push().get();
    }

    public void testDeleteDoesNotUpsertResultOnStoreWhenOperationIsPushed() throws InterruptedException, ExecutionException, MalformedURLException {
        MobileServiceLocalStoreMock store = new MobileServiceLocalStoreMock();
        ServiceFilterContainer serviceFilterContainer = new ServiceFilterContainer();

        MobileServiceClient client = null;

        client = new MobileServiceClient(appUrl, getInstrumentation().getTargetContext());

        client = client.withFilter(getTestFilter(serviceFilterContainer, "{\"id\":\"abc\",\"String\":\"Hey\"}", // for
                // insert
                "{\"id\":\"abc\",\"String\":\"Hey\"}"// for delete

        ));

        client.getSyncContext().initialize(store, new SimpleSyncHandler()).get();

        MobileServiceSyncTable<StringIdType> table = client.getSyncTable(StringIdType.class);

        StringIdType item = new StringIdType();

        item.Id = "abc";
        item.String = "what?";

        // first add an item
        table.insert(item).get();

        assertEquals(store.Tables.get(table.getName().toLowerCase(Locale.getDefault())).size(), 1);

        // for good measure also push it
        client.getSyncContext().push().get();

        table.delete(item).get();

        assertEquals(store.Tables.get(table.getName().toLowerCase(Locale.getDefault())).size(), 0);

        // now play it on server
        client.getSyncContext().push().get();

        // wait we don't want to upsert the result back because its delete
        // operation
        assertEquals(store.Tables.get(table.getName().toLowerCase(Locale.getDefault())).size(), 0);
        // looks good
    }

    public void testDeleteCancelsAllWhenInsertIsInQueue() throws Throwable {
        MobileServiceLocalStoreMock store = new MobileServiceLocalStoreMock();
        ServiceFilterContainer serviceFilterContainer = new ServiceFilterContainer();

        MobileServiceClient client = null;

        client = new MobileServiceClient(appUrl, getInstrumentation().getTargetContext());

        client = client.withFilter(getTestFilter(serviceFilterContainer, "[{\"id\":\"abc\",\"String\":\"Hey\"}]"));

        client.getSyncContext().initialize(store, new SimpleSyncHandler()).get();

        MobileServiceSyncTable<StringIdType> table = client.getSyncTable(StringIdType.class);

        StringIdType item = new StringIdType();

        item.Id = "abc";
        item.String = "what?";

        table.insert(item).get();
        assertEquals(client.getSyncContext().getPendingOperations(), 1);

        table.delete(item).get();
        assertEquals(client.getSyncContext().getPendingOperations(), 0);

        client.getSyncContext().push().get();

        assertEquals(client.getSyncContext().getPendingOperations(), 0);
    }

    public void testOperationErrorLoadCorrectly() throws Throwable {

        MobileServiceLocalStoreMock store = new MobileServiceLocalStoreMock();

        OperationErrorList operationErrorList = OperationErrorList.load(store);

        TableOperationError tableOperationError = new TableOperationError("Id1", TableOperationKind.Update, "Table1", "ItemId", null, "Message", 400, null, null);

        operationErrorList.add(tableOperationError);

        //Load with the previous inserted operation
        OperationErrorList.load(store);

    }

    public void testCancelAndDiscardItem() throws Throwable {
        MobileServiceLocalStoreMock store = new MobileServiceLocalStoreMock();
        final ServiceFilterContainer serviceFilterContainer = new ServiceFilterContainer();
        final ThrownExceptionFlag thrownExceptionFlag = new ThrownExceptionFlag();

        thrownExceptionFlag.Thrown = true;

        MobileServiceClient client = new MobileServiceClient(appUrl, getInstrumentation().getTargetContext());

        Function<ServiceFilterRequest, Void> onHandleRequest = new Function<ServiceFilterRequest, Void>() {
            public Void apply(ServiceFilterRequest request) {
                try {
                    if (thrownExceptionFlag.Thrown) {
                        throw new Exception();
                    }
                } catch (Exception e) {
                    serviceFilterContainer.Exception = e;
                }

                return null;
            }
        };

        client = client.withFilter(getTestFilter(serviceFilterContainer, onHandleRequest, "{\"id\":\"abc\",\"String\":\"Hey\"}"));

        client.getSyncContext().initialize(store, new SimpleSyncHandler()).get();

        MobileServiceSyncTable<StringIdType> table = client.getSyncTable(StringIdType.class);

        StringIdType item = new StringIdType();

        item.Id = "abc";
        item.String = "what?";

        table.insert(item).get();
        assertEquals(client.getSyncContext().getPendingOperations(), 1);

        try {
            client.getSyncContext().push().get();
        }
        catch(Exception ex) {
            MobileServicePushFailedException mspfe = (MobileServicePushFailedException) ex.getCause();

            assertEquals(mspfe.getPushCompletionResult().getStatus(), MobileServicePushStatus.InternalError);
            assertEquals(mspfe.getPushCompletionResult().getOperationErrors().size(), 1);
            assertEquals(client.getSyncContext().getPendingOperations(), 1);

            TableOperationError tableOperationError = mspfe.getPushCompletionResult().getOperationErrors().get(0);

            client.getSyncContext().cancelAndDiscardItem(tableOperationError);

            assertEquals(client.getSyncContext().getPendingOperations(), 0);

            StringIdType result = table.lookUp(item.Id).get();

            assertEquals(null, result);

            return;
        }

        assertTrue(false);
    }

    public void testCancelAndUpdateItem() throws Throwable {
        MobileServiceLocalStoreMock store = new MobileServiceLocalStoreMock();
        final ServiceFilterContainer serviceFilterContainer = new ServiceFilterContainer();
        final ThrownExceptionFlag thrownExceptionFlag = new ThrownExceptionFlag();

        thrownExceptionFlag.Thrown = true;

        MobileServiceClient client = new MobileServiceClient(appUrl, getInstrumentation().getTargetContext());

        final JsonObject serverItem = new JsonObject();
        serverItem.addProperty("id", "abc");
        serverItem.addProperty("String", "fooo");


        Function<ServiceFilterRequest, Void> onHandleRequest = new Function<ServiceFilterRequest, Void>() {
            public Void apply(ServiceFilterRequest request) {
                try {
                    if (thrownExceptionFlag.Thrown) {
                        throw new MobileServiceExceptionBase(new MobileServiceException(new Exception()), serverItem);
                    }
                } catch (Exception e) {
                    serviceFilterContainer.Exception = e;
                }

                return null;
            }
        };

        client = client.withFilter(getTestFilter(serviceFilterContainer, onHandleRequest, "{\"id\":\"abc\",\"String\":\"Hey\"}"));

        client.getSyncContext().initialize(store, new SimpleSyncHandler()).get();

        MobileServiceSyncTable<StringIdType> table = client.getSyncTable(StringIdType.class);

        StringIdType item = new StringIdType();

        item.Id = "abc";
        item.String = "what?";

        table.insert(item).get();
        assertEquals(client.getSyncContext().getPendingOperations(), 1);

        try {
            client.getSyncContext().push().get();
        }
        catch(Exception ex) {
            MobileServicePushFailedException mspfe = (MobileServicePushFailedException) ex.getCause();

            assertEquals(mspfe.getPushCompletionResult().getStatus(), MobileServicePushStatus.InternalError);
            assertEquals(mspfe.getPushCompletionResult().getOperationErrors().size(), 1);
            assertEquals(client.getSyncContext().getPendingOperations(), 1);

            TableOperationError tableOperationError =mspfe.getPushCompletionResult().getOperationErrors().get(0);

            client.getSyncContext().cancelAndUpdateItem(tableOperationError);

            assertEquals(client.getSyncContext().getPendingOperations(), 0);

            StringIdType result = table.lookUp(item.Id).get();

            assertEquals(item.Id, result.Id);
            assertEquals("fooo", result.String);

            return;
        }

        assertTrue(false);
    }

    public void testPushAbortOnNewtorkError() throws Throwable {
        MobileServiceLocalStoreMock store = new MobileServiceLocalStoreMock();
        final ServiceFilterContainer serviceFilterContainer = new ServiceFilterContainer();
        final ThrownExceptionFlag thrownExceptionFlag = new ThrownExceptionFlag();

        thrownExceptionFlag.Thrown = true;

        MobileServiceClient client = new MobileServiceClient(appUrl, getInstrumentation().getTargetContext());

        final MobileServiceException innerException = new MobileServiceException(new IOException());

        Function<ServiceFilterRequest, Void> onHandleRequest = new Function<ServiceFilterRequest, Void>() {
            public Void apply(ServiceFilterRequest request) {
                try {
                    if (thrownExceptionFlag.Thrown) {
                        throw innerException;
                    }
                } catch (Exception e) {
                    serviceFilterContainer.Exception = e;
                }

                return null;
            }
        };

        client = client.withFilter(getTestFilter(serviceFilterContainer, onHandleRequest, "{\"id\":\"abc\",\"String\":\"Hey\"}"));

        client.getSyncContext().initialize(store, new SimpleSyncHandler()).get();

        MobileServiceSyncTable<StringIdType> table = client.getSyncTable(StringIdType.class);

        StringIdType item = new StringIdType();

        item.Id = "abc";
        item.String = "what?";

        table.insert(item).get();
        assertEquals(client.getSyncContext().getPendingOperations(), 1);

        try {
            client.getSyncContext().push().get();
        }
        catch(Exception ex) {

            MobileServicePushFailedException mspfe = (MobileServicePushFailedException) ex.getCause();

            assertEquals(mspfe.getPushCompletionResult().getStatus(), MobileServicePushStatus.CancelledByNetworkError);
            assertEquals(mspfe.getPushCompletionResult().getOperationErrors().size(), 0);
            assertEquals(client.getSyncContext().getPendingOperations(), 1);

            thrownExceptionFlag.Thrown = false;

            client.getSyncContext().push().get();

            assertEquals(client.getSyncContext().getPendingOperations(), 0);
            assertEquals(serviceFilterContainer.Requests.get(1).Method, "POST");

            return;
        }

        assertTrue(false);
    }

    public void testPushAbortOnAuthentication() throws Throwable {
        MobileServiceLocalStoreMock store = new MobileServiceLocalStoreMock();
        final ServiceFilterContainer serviceFilterContainer = new ServiceFilterContainer();
        final ThrownExceptionFlag thrownExceptionFlag = new ThrownExceptionFlag();

        thrownExceptionFlag.Thrown = true;

        MobileServiceClient client = new MobileServiceClient(appUrl, getInstrumentation().getTargetContext());

        ServiceFilterResponseMock response = new ServiceFilterResponseMock();
        response.setStatus(new StatusLine(Protocol.HTTP_2, 401, ""));

        final MobileServiceException innerException = new MobileServiceException("", response);

        Function<ServiceFilterRequest, Void> onHandleRequest = new Function<ServiceFilterRequest, Void>() {
            public Void apply(ServiceFilterRequest request) {
                try {
                    if (thrownExceptionFlag.Thrown) {
                        throw innerException;
                    }
                } catch (Exception e) {
                    serviceFilterContainer.Exception = e;
                }

                return null;
            }
        };

        client = client.withFilter(getTestFilter(serviceFilterContainer, onHandleRequest, "{\"id\":\"abc\",\"String\":\"Hey\"}"));

        client.getSyncContext().initialize(store, new SimpleSyncHandler()).get();

        MobileServiceSyncTable<StringIdType> table = client.getSyncTable(StringIdType.class);

        StringIdType item = new StringIdType();

        item.Id = "abc";
        item.String = "what?";

        table.insert(item).get();
        assertEquals(client.getSyncContext().getPendingOperations(), 1);

        try {
            client.getSyncContext().push().get();
        }
        catch(Exception ex) {

            MobileServicePushFailedException mspfe = (MobileServicePushFailedException) ex.getCause();

            assertEquals(mspfe.getPushCompletionResult().getStatus(), MobileServicePushStatus.CancelledByAuthenticationError);
            assertEquals(mspfe.getPushCompletionResult().getOperationErrors().size(), 0);
            assertEquals(client.getSyncContext().getPendingOperations(), 1);

            thrownExceptionFlag.Thrown = false;

            client.getSyncContext().push().get();

            assertEquals(client.getSyncContext().getPendingOperations(), 0);
            assertEquals(serviceFilterContainer.Requests.get(1).Method, "POST");

            return;
        }

        assertTrue(false);
    }

    public void testPushAbortOnOperationError() throws Throwable {
        MobileServiceLocalStoreMock store = new MobileServiceLocalStoreMock();
        final ServiceFilterContainer serviceFilterContainer = new ServiceFilterContainer();
        final ThrownExceptionFlag thrownExceptionFlag = new ThrownExceptionFlag();

        thrownExceptionFlag.Thrown = true;

        MobileServiceClient client = new MobileServiceClient(appUrl, getInstrumentation().getTargetContext());

        Function<ServiceFilterRequest, Void> onHandleRequest = new Function<ServiceFilterRequest, Void>() {
            public Void apply(ServiceFilterRequest request) {
                try {
                    if (thrownExceptionFlag.Thrown) {
                        throw new Exception();
                    }
                } catch (Exception e) {
                    serviceFilterContainer.Exception = e;
                }

                return null;
            }
        };

        client = client.withFilter(getTestFilter(serviceFilterContainer, onHandleRequest, "{\"id\":\"abc\",\"String\":\"Hey\"}"));

        client.getSyncContext().initialize(store, new SimpleSyncHandler()).get();

        MobileServiceSyncTable<StringIdType> table = client.getSyncTable(StringIdType.class);

        StringIdType item = new StringIdType();

        item.Id = "abc";
        item.String = "what?";

        table.insert(item).get();
        assertEquals(client.getSyncContext().getPendingOperations(), 1);

        try {
            client.getSyncContext().push().get();
        }
        catch(Exception ex) {
            MobileServicePushFailedException mspfe = (MobileServicePushFailedException) ex.getCause();

            assertEquals(mspfe.getPushCompletionResult().getStatus(), MobileServicePushStatus.InternalError);
            assertEquals(mspfe.getPushCompletionResult().getOperationErrors().size(), 1);
            assertEquals(client.getSyncContext().getPendingOperations(), 1);

            thrownExceptionFlag.Thrown = false;

            client.getSyncContext().push().get();

            assertEquals(client.getSyncContext().getPendingOperations(), 0);
            assertEquals(serviceFilterContainer.Requests.get(1).Method, "POST");

            return;
        }

        assertTrue(false);
    }


    //Test Collapse Login on Operation Error

    public void testInsertThrowsWhenInsertIsInQueueOnNewtorkError() throws Throwable {
        MobileServiceLocalStoreMock store = new MobileServiceLocalStoreMock();
        final ServiceFilterContainer serviceFilterContainer = new ServiceFilterContainer();
        final ThrownExceptionFlag thrownExceptionFlag = new ThrownExceptionFlag();

        thrownExceptionFlag.Thrown = true;

        MobileServiceClient client = new MobileServiceClient(appUrl, getInstrumentation().getTargetContext());

        final MobileServiceException innerException = new MobileServiceException(new IOException());

        Function<ServiceFilterRequest, Void> onHandleRequest = new Function<ServiceFilterRequest, Void>() {
            public Void apply(ServiceFilterRequest request) {
                try {
                    if (thrownExceptionFlag.Thrown) {
                        throw innerException;
                    }
                } catch (Exception e) {
                    serviceFilterContainer.Exception = e;
                }

                return null;
            }
        };

        client = client.withFilter(getTestFilter(serviceFilterContainer, onHandleRequest, "{\"id\":\"abc\",\"String\":\"Hey\"}"));

        client.getSyncContext().initialize(store, new SimpleSyncHandler()).get();

        MobileServiceSyncTable<StringIdType> table = client.getSyncTable(StringIdType.class);

        StringIdType item = new StringIdType();

        item.Id = "abc";
        item.String = "what?";

        table.insert(item).get();
        assertEquals(client.getSyncContext().getPendingOperations(), 1);

        try {
            client.getSyncContext().push().get();
        }
        catch(Exception ex) {
            try {
                table.insert(item).get();
            }
            catch(Exception ex2) {
                assertEquals(client.getSyncContext().getPendingOperations(), 1);
                assertEquals(serviceFilterContainer.Requests.get(0).Method, "POST");
                assertEquals(ex2.getMessage(), "java.lang.IllegalStateException: An insert operation on the item is already in the queue.");

                return;
            }
        }

        assertTrue(false);
    }

    public void testInsertThrowsWhenInsertIsInQueueOnAuthenticationError() throws Throwable {
        MobileServiceLocalStoreMock store = new MobileServiceLocalStoreMock();
        final ServiceFilterContainer serviceFilterContainer = new ServiceFilterContainer();
        final ThrownExceptionFlag thrownExceptionFlag = new ThrownExceptionFlag();

        thrownExceptionFlag.Thrown = true;

        MobileServiceClient client = new MobileServiceClient(appUrl, getInstrumentation().getTargetContext());

        ServiceFilterResponseMock response = new ServiceFilterResponseMock();
        response.setStatus(new StatusLine(Protocol.HTTP_2, 401, ""));

        final MobileServiceException innerException = new MobileServiceException("", response);

        Function<ServiceFilterRequest, Void> onHandleRequest = new Function<ServiceFilterRequest, Void>() {
            public Void apply(ServiceFilterRequest request) {
                try {
                    if (thrownExceptionFlag.Thrown) {
                        throw innerException;
                    }
                } catch (Exception e) {
                    serviceFilterContainer.Exception = e;
                }

                return null;
            }
        };

        client = client.withFilter(getTestFilter(serviceFilterContainer, onHandleRequest, "{\"id\":\"abc\",\"String\":\"Hey\"}"));

        client.getSyncContext().initialize(store, new SimpleSyncHandler()).get();

        MobileServiceSyncTable<StringIdType> table = client.getSyncTable(StringIdType.class);

        StringIdType item = new StringIdType();

        item.Id = "abc";
        item.String = "what?";

        table.insert(item).get();
        assertEquals(client.getSyncContext().getPendingOperations(), 1);

        try {
            client.getSyncContext().push().get();
        }
        catch(Exception ex) {
            try {
                table.insert(item).get();
            }
            catch(Exception ex2) {
                assertEquals(client.getSyncContext().getPendingOperations(), 1);
                assertEquals(serviceFilterContainer.Requests.get(0).Method, "POST");
                assertEquals(ex2.getMessage(), "java.lang.IllegalStateException: An insert operation on the item is already in the queue.");

                return;
            }
        }

        assertTrue(false);
    }

    public void testInsertThrowsWhenInsertIsInQueueOnOperationError() throws Throwable {
        MobileServiceLocalStoreMock store = new MobileServiceLocalStoreMock();
        final ServiceFilterContainer serviceFilterContainer = new ServiceFilterContainer();
        final ThrownExceptionFlag thrownExceptionFlag = new ThrownExceptionFlag();

        thrownExceptionFlag.Thrown = true;

        MobileServiceClient client = new MobileServiceClient(appUrl, getInstrumentation().getTargetContext());

        Function<ServiceFilterRequest, Void> onHandleRequest = new Function<ServiceFilterRequest, Void>() {
            public Void apply(ServiceFilterRequest request) {
                try {
                    if (thrownExceptionFlag.Thrown) {
                        throw new Exception();
                    }
                } catch (Exception e) {
                    serviceFilterContainer.Exception = e;
                }

                return null;
            }
        };

        client = client.withFilter(getTestFilter(serviceFilterContainer, onHandleRequest, "{\"id\":\"abc\",\"String\":\"Hey\"}"));

        client.getSyncContext().initialize(store, new SimpleSyncHandler()).get();

        MobileServiceSyncTable<StringIdType> table = client.getSyncTable(StringIdType.class);

        StringIdType item = new StringIdType();

        item.Id = "abc";
        item.String = "what?";

        table.insert(item).get();
        assertEquals(client.getSyncContext().getPendingOperations(), 1);

        try {
            client.getSyncContext().push().get();
        }
        catch(Exception ex) {
            try {
                table.insert(item).get();
            }
            catch(Exception ex2) {
                assertEquals(client.getSyncContext().getPendingOperations(), 1);
                assertEquals(serviceFilterContainer.Requests.get(0).Method, "POST");
                assertEquals(ex2.getMessage(), "java.lang.IllegalStateException: An insert operation on the item is already in the queue.");

                return;
            }
        }

        assertTrue(false);
    }

    public void testDeleteNoCollapseInsertWhenFailedInsertIsInQueueOnNewtorkError() throws Throwable {
        MobileServiceLocalStoreMock store = new MobileServiceLocalStoreMock();
        final ServiceFilterContainer serviceFilterContainer = new ServiceFilterContainer();
        final ThrownExceptionFlag thrownExceptionFlag = new ThrownExceptionFlag();
        String expectedUrl = "http://myapp.com/tables/stringidtype/abc";

        thrownExceptionFlag.Thrown = true;

        MobileServiceClient client = new MobileServiceClient(appUrl, getInstrumentation().getTargetContext());

        final MobileServiceException innerException = new MobileServiceException(new IOException());

        Function<ServiceFilterRequest, Void> onHandleRequest = new Function<ServiceFilterRequest, Void>() {
            public Void apply(ServiceFilterRequest request) {
                try {
                    if (thrownExceptionFlag.Thrown) {
                        throw innerException;
                    }
                } catch (Exception e) {
                    serviceFilterContainer.Exception = e;
                }

                return null;
            }
        };

        client = client.withFilter(getTestFilter(serviceFilterContainer, onHandleRequest, "{\"id\":\"abc\",\"String\":\"Hey\"}"));

        client.getSyncContext().initialize(store, new SimpleSyncHandler()).get();

        MobileServiceSyncTable<StringIdType> table = client.getSyncTable(StringIdType.class);

        StringIdType item = new StringIdType();

        item.Id = "abc";
        item.String = "what?";

        table.insert(item).get();
        assertEquals(client.getSyncContext().getPendingOperations(), 1);

        try {
            client.getSyncContext().push().get();
        }
        catch(Exception ex) {
            table.delete(item).get();

            assertEquals(client.getSyncContext().getPendingOperations(), 1);

            thrownExceptionFlag.Thrown = false;

            client.getSyncContext().push().get();

            assertEquals(client.getSyncContext().getPendingOperations(), 0);

            assertEquals(serviceFilterContainer.Requests.get(1).Url, expectedUrl);
            assertEquals(serviceFilterContainer.Requests.get(1).Method, "DELETE");

            return;
        }

        assertTrue(false);
    }

    public void testDeleteNoCollapseInsertWhenFailedInsertIsInQueueOnAuthentication() throws Throwable {
        MobileServiceLocalStoreMock store = new MobileServiceLocalStoreMock();
        final ServiceFilterContainer serviceFilterContainer = new ServiceFilterContainer();
        final ThrownExceptionFlag thrownExceptionFlag = new ThrownExceptionFlag();
        String expectedUrl = "http://myapp.com/tables/stringidtype/abc";

        thrownExceptionFlag.Thrown = true;

        MobileServiceClient client = new MobileServiceClient(appUrl, getInstrumentation().getTargetContext());

        ServiceFilterResponseMock response = new ServiceFilterResponseMock();
        response.setStatus(new StatusLine(Protocol.HTTP_2, 401, ""));

        final MobileServiceException innerException = new MobileServiceException("", response);

        Function<ServiceFilterRequest, Void> onHandleRequest = new Function<ServiceFilterRequest, Void>() {
            public Void apply(ServiceFilterRequest request) {
                try {
                    if (thrownExceptionFlag.Thrown) {
                        throw innerException;
                    }
                } catch (Exception e) {
                    serviceFilterContainer.Exception = e;
                }

                return null;
            }
        };

        client = client.withFilter(getTestFilter(serviceFilterContainer, onHandleRequest, "{\"id\":\"abc\",\"String\":\"Hey\"}"));

        client.getSyncContext().initialize(store, new SimpleSyncHandler()).get();

        MobileServiceSyncTable<StringIdType> table = client.getSyncTable(StringIdType.class);

        StringIdType item = new StringIdType();

        item.Id = "abc";
        item.String = "what?";

        table.insert(item).get();
        assertEquals(client.getSyncContext().getPendingOperations(), 1);

        try {
            client.getSyncContext().push().get();
        }
        catch(Exception ex) {
            table.delete(item).get();

            assertEquals(client.getSyncContext().getPendingOperations(), 1);

            thrownExceptionFlag.Thrown = false;

            client.getSyncContext().push().get();

            assertEquals(client.getSyncContext().getPendingOperations(), 0);

            assertEquals(serviceFilterContainer.Requests.get(1).Url, expectedUrl);
            assertEquals(serviceFilterContainer.Requests.get(1).Method, "DELETE");

            return;
        }

        assertTrue(false);
    }

    public void testDeleteNoCollapseInsertWhenFailedInsertIsInQueueOnOperationError() throws Throwable {
        MobileServiceLocalStoreMock store = new MobileServiceLocalStoreMock();
        final ServiceFilterContainer serviceFilterContainer = new ServiceFilterContainer();
        final ThrownExceptionFlag thrownExceptionFlag = new ThrownExceptionFlag();
        String expectedUrl = "http://myapp.com/tables/stringidtype/abc";

        thrownExceptionFlag.Thrown = true;

        MobileServiceClient client = new MobileServiceClient(appUrl, getInstrumentation().getTargetContext());

        Function<ServiceFilterRequest, Void> onHandleRequest = new Function<ServiceFilterRequest, Void>() {
            public Void apply(ServiceFilterRequest request) {
                try {
                    if (thrownExceptionFlag.Thrown) {
                        throw new Exception();
                    }
                } catch (Exception e) {
                    serviceFilterContainer.Exception = e;
                }

                return null;
            }
        };

        client = client.withFilter(getTestFilter(serviceFilterContainer, onHandleRequest, "{\"id\":\"abc\",\"String\":\"Hey\"}"));

        client.getSyncContext().initialize(store, new SimpleSyncHandler()).get();

        MobileServiceSyncTable<StringIdType> table = client.getSyncTable(StringIdType.class);

        StringIdType item = new StringIdType();

        item.Id = "abc";
        item.String = "what?";

        table.insert(item).get();
        assertEquals(client.getSyncContext().getPendingOperations(), 1);

        try {
            client.getSyncContext().push().get();
        }
        catch(Exception ex) {
            table.delete(item).get();

            assertEquals(client.getSyncContext().getPendingOperations(), 1);

            thrownExceptionFlag.Thrown = false;

            client.getSyncContext().push().get();

            assertEquals(client.getSyncContext().getPendingOperations(), 0);

            assertEquals(serviceFilterContainer.Requests.get(1).Url, expectedUrl);
            assertEquals(serviceFilterContainer.Requests.get(1).Method, "DELETE");

            return;
        }

        assertTrue(false);
    }

    public void testUpdateCollapseWhenInsertIsInQueueOnNewtorkError() throws Throwable {
        MobileServiceLocalStoreMock store = new MobileServiceLocalStoreMock();
        final ServiceFilterContainer serviceFilterContainer = new ServiceFilterContainer();
        final ThrownExceptionFlag thrownExceptionFlag = new ThrownExceptionFlag();
        final String expectedUpdateContent = "{\"String\":\"fooo\",\"id\":\"abc\"}";

        thrownExceptionFlag.Thrown = true;

        MobileServiceClient client = new MobileServiceClient(appUrl, getInstrumentation().getTargetContext());

        final MobileServiceException innerException = new MobileServiceException(new IOException());

        Function<ServiceFilterRequest, Void> onHandleRequest = new Function<ServiceFilterRequest, Void>() {
            public Void apply(ServiceFilterRequest request) {
                try {
                    if (thrownExceptionFlag.Thrown) {
                        throw innerException;
                    }
                } catch (Exception e) {
                    serviceFilterContainer.Exception = e;
                }

                return null;
            }
        };

        client = client.withFilter(getTestFilter(serviceFilterContainer, onHandleRequest, "{\"id\":\"abc\",\"String\":\"Hey\"}"));

        client.getSyncContext().initialize(store, new SimpleSyncHandler()).get();

        MobileServiceSyncTable<StringIdType> table = client.getSyncTable(StringIdType.class);

        StringIdType item = new StringIdType();

        item.Id = "abc";
        item.String = "what?";

        table.insert(item).get();
        assertEquals(client.getSyncContext().getPendingOperations(), 1);

        try {
            client.getSyncContext().push().get();
        }
        catch(Exception ex) {

            StringIdType itemUpdated = new StringIdType();

            itemUpdated.Id = "abc";
            itemUpdated.String = "fooo";

            table.update(itemUpdated).get();

            thrownExceptionFlag.Thrown = false;

            client.getSyncContext().push().get();

            assertEquals(client.getSyncContext().getPendingOperations(), 0);
            assertEquals(serviceFilterContainer.Requests.get(0).Method, "POST");
            assertEquals(serviceFilterContainer.Requests.get(1).Method, "POST");
            assertEquals(serviceFilterContainer.Requests.get(1).Content, expectedUpdateContent);

            return;
        }

        assertTrue(false);
    }

    public void testUpdateCollapseWhenInsertIsInQueueOnAuthenticationError() throws Throwable {
        MobileServiceLocalStoreMock store = new MobileServiceLocalStoreMock();
        final ServiceFilterContainer serviceFilterContainer = new ServiceFilterContainer();
        final ThrownExceptionFlag thrownExceptionFlag = new ThrownExceptionFlag();
        final String expectedUpdateContent = "{\"String\":\"fooo\",\"id\":\"abc\"}";

        thrownExceptionFlag.Thrown = true;

        MobileServiceClient client = new MobileServiceClient(appUrl, getInstrumentation().getTargetContext());

        ServiceFilterResponseMock response = new ServiceFilterResponseMock();
        response.setStatus(new StatusLine(Protocol.HTTP_2, 401, ""));

        final MobileServiceException innerException = new MobileServiceException("", response);

        Function<ServiceFilterRequest, Void> onHandleRequest = new Function<ServiceFilterRequest, Void>() {
            public Void apply(ServiceFilterRequest request) {
                try {
                    if (thrownExceptionFlag.Thrown) {
                        throw innerException;
                    }
                } catch (Exception e) {
                    serviceFilterContainer.Exception = e;
                }

                return null;
            }
        };

        client = client.withFilter(getTestFilter(serviceFilterContainer, onHandleRequest, "{\"id\":\"abc\",\"String\":\"Hey\"}"));

        client.getSyncContext().initialize(store, new SimpleSyncHandler()).get();

        MobileServiceSyncTable<StringIdType> table = client.getSyncTable(StringIdType.class);

        StringIdType item = new StringIdType();

        item.Id = "abc";
        item.String = "what?";

        table.insert(item).get();
        assertEquals(client.getSyncContext().getPendingOperations(), 1);

        try {
            client.getSyncContext().push().get();
        }
        catch(Exception ex) {

            StringIdType itemUpdated = new StringIdType();

            itemUpdated.Id = "abc";
            itemUpdated.String = "fooo";

            table.update(itemUpdated).get();

            thrownExceptionFlag.Thrown = false;

            client.getSyncContext().push().get();

            assertEquals(client.getSyncContext().getPendingOperations(), 0);
            assertEquals(serviceFilterContainer.Requests.get(0).Method, "POST");
            assertEquals(serviceFilterContainer.Requests.get(1).Method, "POST");
            assertEquals(serviceFilterContainer.Requests.get(1).Content, expectedUpdateContent);

            return;
        }

        assertTrue(false);
    }

    public void testUpdateCollapseWhenInsertIsInQueueOnOperationError() throws Throwable {
        MobileServiceLocalStoreMock store = new MobileServiceLocalStoreMock();
        final ServiceFilterContainer serviceFilterContainer = new ServiceFilterContainer();
        final ThrownExceptionFlag thrownExceptionFlag = new ThrownExceptionFlag();
        final String expectedUpdateContent = "{\"String\":\"fooo\",\"id\":\"abc\"}";

        thrownExceptionFlag.Thrown = true;

        MobileServiceClient client = new MobileServiceClient(appUrl, getInstrumentation().getTargetContext());

        final MobileServiceException innerException = new MobileServiceException(new IOException());

        Function<ServiceFilterRequest, Void> onHandleRequest = new Function<ServiceFilterRequest, Void>() {
            public Void apply(ServiceFilterRequest request) {
                try {
                    if (thrownExceptionFlag.Thrown) {
                        throw new Exception();
                    }
                } catch (Exception e) {
                    serviceFilterContainer.Exception = e;
                }

                return null;
            }
        };

        client = client.withFilter(getTestFilter(serviceFilterContainer, onHandleRequest, "{\"id\":\"abc\",\"String\":\"Hey\"}"));

        client.getSyncContext().initialize(store, new SimpleSyncHandler()).get();

        MobileServiceSyncTable<StringIdType> table = client.getSyncTable(StringIdType.class);

        StringIdType item = new StringIdType();

        item.Id = "abc";
        item.String = "what?";

        table.insert(item).get();
        assertEquals(client.getSyncContext().getPendingOperations(), 1);

        try {
            client.getSyncContext().push().get();
        }
        catch(Exception ex) {

            StringIdType itemUpdated = new StringIdType();

            itemUpdated.Id = "abc";
            itemUpdated.String = "fooo";

            table.update(itemUpdated).get();

            thrownExceptionFlag.Thrown = false;

            client.getSyncContext().push().get();

            assertEquals(client.getSyncContext().getPendingOperations(), 0);
            assertEquals(serviceFilterContainer.Requests.get(0).Method, "POST");
            assertEquals(serviceFilterContainer.Requests.get(1).Method, "POST");
            assertEquals(serviceFilterContainer.Requests.get(1).Content, expectedUpdateContent);

            return;
        }

        assertTrue(false);
    }

    public void testUpdateCollapseWhenUpdateIsInQueueOnNewtorkError() throws Throwable {
        MobileServiceLocalStoreMock store = new MobileServiceLocalStoreMock();
        final ServiceFilterContainer serviceFilterContainer = new ServiceFilterContainer();
        final ThrownExceptionFlag thrownExceptionFlag = new ThrownExceptionFlag();
        final String expectedUpdateContent = "{\"String\":\"fooo\",\"id\":\"abc\"}";

        thrownExceptionFlag.Thrown = true;

        MobileServiceClient client = new MobileServiceClient(appUrl, getInstrumentation().getTargetContext());

        final MobileServiceException innerException = new MobileServiceException(new IOException());

        Function<ServiceFilterRequest, Void> onHandleRequest = new Function<ServiceFilterRequest, Void>() {
            public Void apply(ServiceFilterRequest request) {
                try {
                    if (thrownExceptionFlag.Thrown) {
                        throw innerException;
                    }
                } catch (Exception e) {
                    serviceFilterContainer.Exception = e;
                }

                return null;
            }
        };

        client = client.withFilter(getTestFilter(serviceFilterContainer, onHandleRequest, "{\"id\":\"abc\",\"String\":\"Hey\"}"));

        client.getSyncContext().initialize(store, new SimpleSyncHandler()).get();

        MobileServiceSyncTable<StringIdType> table = client.getSyncTable(StringIdType.class);

        StringIdType item = new StringIdType();

        item.Id = "abc";
        item.String = "what?";

        table.update(item).get();
        assertEquals(client.getSyncContext().getPendingOperations(), 1);

        try {
            client.getSyncContext().push().get();
        }
        catch(Exception ex) {

            StringIdType itemUpdated = new StringIdType();

            itemUpdated.Id = "abc";
            itemUpdated.String = "fooo";

            table.update(itemUpdated).get();

            thrownExceptionFlag.Thrown = false;

            client.getSyncContext().push().get();

            assertEquals(client.getSyncContext().getPendingOperations(), 0);
            assertEquals(serviceFilterContainer.Requests.get(0).Method, "PATCH");
            assertEquals(serviceFilterContainer.Requests.get(1).Method, "PATCH");
            assertEquals(serviceFilterContainer.Requests.get(1).Content, expectedUpdateContent);

            return;
        }

        assertTrue(false);
    }

    public void testUpdateCollapseWhenUpdateIsInQueueOnAuthentication() throws Throwable {
        MobileServiceLocalStoreMock store = new MobileServiceLocalStoreMock();
        final ServiceFilterContainer serviceFilterContainer = new ServiceFilterContainer();
        final ThrownExceptionFlag thrownExceptionFlag = new ThrownExceptionFlag();
        final String expectedUpdateContent = "{\"String\":\"fooo\",\"id\":\"abc\"}";

        thrownExceptionFlag.Thrown = true;

        MobileServiceClient client = new MobileServiceClient(appUrl, getInstrumentation().getTargetContext());
        
        ServiceFilterResponseMock response = new ServiceFilterResponseMock();
        response.setStatus(new StatusLine(Protocol.HTTP_2, 401, ""));

        final MobileServiceException innerException = new MobileServiceException("", response);

        Function<ServiceFilterRequest, Void> onHandleRequest = new Function<ServiceFilterRequest, Void>() {
            public Void apply(ServiceFilterRequest request) {
                try {
                    if (thrownExceptionFlag.Thrown) {
                        throw innerException;
                    }
                } catch (Exception e) {
                    serviceFilterContainer.Exception = e;
                }

                return null;
            }
        };

        client = client.withFilter(getTestFilter(serviceFilterContainer, onHandleRequest, "{\"id\":\"abc\",\"String\":\"Hey\"}"));

        client.getSyncContext().initialize(store, new SimpleSyncHandler()).get();

        MobileServiceSyncTable<StringIdType> table = client.getSyncTable(StringIdType.class);

        StringIdType item = new StringIdType();

        item.Id = "abc";
        item.String = "what?";

        table.update(item).get();
        assertEquals(client.getSyncContext().getPendingOperations(), 1);

        try {
            client.getSyncContext().push().get();
        }
        catch(Exception ex) {

            StringIdType itemUpdated = new StringIdType();

            itemUpdated.Id = "abc";
            itemUpdated.String = "fooo";

            table.update(itemUpdated).get();

            thrownExceptionFlag.Thrown = false;

            client.getSyncContext().push().get();

            assertEquals(client.getSyncContext().getPendingOperations(), 0);
            assertEquals(serviceFilterContainer.Requests.get(0).Method, "PATCH");
            assertEquals(serviceFilterContainer.Requests.get(1).Method, "PATCH");
            assertEquals(serviceFilterContainer.Requests.get(1).Content, expectedUpdateContent);

            return;
        }

        assertTrue(false);
    }

    public void testUpdateCollapseWhenUpdateIsInQueueOnOperationError() throws Throwable {
        MobileServiceLocalStoreMock store = new MobileServiceLocalStoreMock();
        final ServiceFilterContainer serviceFilterContainer = new ServiceFilterContainer();
        final ThrownExceptionFlag thrownExceptionFlag = new ThrownExceptionFlag();
        final String expectedUpdateContent = "{\"String\":\"fooo\",\"id\":\"abc\"}";

        thrownExceptionFlag.Thrown = true;

        MobileServiceClient client = new MobileServiceClient(appUrl, getInstrumentation().getTargetContext());

        Function<ServiceFilterRequest, Void> onHandleRequest = new Function<ServiceFilterRequest, Void>() {
            public Void apply(ServiceFilterRequest request) {
                try {
                    if (thrownExceptionFlag.Thrown) {
                        throw new Exception();
                    }
                } catch (Exception e) {
                    serviceFilterContainer.Exception = e;
                }

                return null;
            }
        };

        client = client.withFilter(getTestFilter(serviceFilterContainer, onHandleRequest, "{\"id\":\"abc\",\"String\":\"Hey\"}"));

        client.getSyncContext().initialize(store, new SimpleSyncHandler()).get();

        MobileServiceSyncTable<StringIdType> table = client.getSyncTable(StringIdType.class);

        StringIdType item = new StringIdType();

        item.Id = "abc";
        item.String = "what?";

        table.update(item).get();
        assertEquals(client.getSyncContext().getPendingOperations(), 1);

        try {
            client.getSyncContext().push().get();
        }
        catch(Exception ex) {

            StringIdType itemUpdated = new StringIdType();

            itemUpdated.Id = "abc";
            itemUpdated.String = "fooo";

            table.update(itemUpdated).get();

            thrownExceptionFlag.Thrown = false;

            client.getSyncContext().push().get();

            assertEquals(client.getSyncContext().getPendingOperations(), 0);
            assertEquals(serviceFilterContainer.Requests.get(0).Method, "PATCH");
            assertEquals(serviceFilterContainer.Requests.get(1).Method, "PATCH");
            assertEquals(serviceFilterContainer.Requests.get(1).Content, expectedUpdateContent);

            return;
        }

        assertTrue(false);
    }

    public void testDeleteCollapseUpdateWhenUpdateIsInQueueOnNewtorkError() throws Throwable {
        MobileServiceLocalStoreMock store = new MobileServiceLocalStoreMock();
        final ServiceFilterContainer serviceFilterContainer = new ServiceFilterContainer();
        final ThrownExceptionFlag thrownExceptionFlag = new ThrownExceptionFlag();

        thrownExceptionFlag.Thrown = true;

        MobileServiceClient client = new MobileServiceClient(appUrl, getInstrumentation().getTargetContext());

        final MobileServiceException innerException = new MobileServiceException(new IOException());

        Function<ServiceFilterRequest, Void> onHandleRequest = new Function<ServiceFilterRequest, Void>() {
            public Void apply(ServiceFilterRequest request) {
                try {
                    if (thrownExceptionFlag.Thrown) {
                        throw innerException;
                    }
                } catch (Exception e) {
                    serviceFilterContainer.Exception = e;
                }

                return null;
            }
        };

        client = client.withFilter(getTestFilter(serviceFilterContainer, onHandleRequest, "{\"id\":\"abc\",\"String\":\"Hey\"}"));

        client.getSyncContext().initialize(store, new SimpleSyncHandler()).get();

        MobileServiceSyncTable<StringIdType> table = client.getSyncTable(StringIdType.class);

        StringIdType item = new StringIdType();

        item.Id = "abc";
        item.String = "what?";

        table.update(item).get();
        assertEquals(client.getSyncContext().getPendingOperations(), 1);

        try {
            client.getSyncContext().push().get();
        }
        catch(Exception ex) {

            table.delete(item).get();

            thrownExceptionFlag.Thrown = false;

            client.getSyncContext().push().get();

            assertEquals(client.getSyncContext().getPendingOperations(), 0);
            assertEquals(serviceFilterContainer.Requests.get(0).Method, "PATCH");
            assertEquals(serviceFilterContainer.Requests.get(1).Method, "DELETE");

            return;
        }

        assertTrue(false);
    }

    public void testDeleteCollapseUpdateWhenUpdateIsInQueueOnAuthenticationError() throws Throwable {
        MobileServiceLocalStoreMock store = new MobileServiceLocalStoreMock();
        final ServiceFilterContainer serviceFilterContainer = new ServiceFilterContainer();
        final ThrownExceptionFlag thrownExceptionFlag = new ThrownExceptionFlag();

        thrownExceptionFlag.Thrown = true;

        MobileServiceClient client = new MobileServiceClient(appUrl, getInstrumentation().getTargetContext());

        ServiceFilterResponseMock response = new ServiceFilterResponseMock();
        response.setStatus((new StatusLine(Protocol.HTTP_2, 401, "")));

        final MobileServiceException innerException = new MobileServiceException("", response);

        Function<ServiceFilterRequest, Void> onHandleRequest = new Function<ServiceFilterRequest, Void>() {
            public Void apply(ServiceFilterRequest request) {
                try {
                    if (thrownExceptionFlag.Thrown) {
                        throw innerException;
                    }
                } catch (Exception e) {
                    serviceFilterContainer.Exception = e;
                }

                return null;
            }
        };

        client = client.withFilter(getTestFilter(serviceFilterContainer, onHandleRequest, "{\"id\":\"abc\",\"String\":\"Hey\"}"));

        client.getSyncContext().initialize(store, new SimpleSyncHandler()).get();

        MobileServiceSyncTable<StringIdType> table = client.getSyncTable(StringIdType.class);

        StringIdType item = new StringIdType();

        item.Id = "abc";
        item.String = "what?";

        table.update(item).get();
        assertEquals(client.getSyncContext().getPendingOperations(), 1);

        try {
            client.getSyncContext().push().get();
        }
        catch(Exception ex) {

            table.delete(item).get();

            thrownExceptionFlag.Thrown = false;

            client.getSyncContext().push().get();

            assertEquals(client.getSyncContext().getPendingOperations(), 0);
            assertEquals(serviceFilterContainer.Requests.get(0).Method, "PATCH");
            assertEquals(serviceFilterContainer.Requests.get(1).Method, "DELETE");

            return;
        }

        assertTrue(false);
    }

    public void testDeleteCollapseUpdateWhenUpdateIsInQueueOnOperationError() throws Throwable {
        MobileServiceLocalStoreMock store = new MobileServiceLocalStoreMock();
        final ServiceFilterContainer serviceFilterContainer = new ServiceFilterContainer();
        final ThrownExceptionFlag thrownExceptionFlag = new ThrownExceptionFlag();

        thrownExceptionFlag.Thrown = true;

        MobileServiceClient client = new MobileServiceClient(appUrl, getInstrumentation().getTargetContext());

        Function<ServiceFilterRequest, Void> onHandleRequest = new Function<ServiceFilterRequest, Void>() {
            public Void apply(ServiceFilterRequest request) {
                try {
                    if (thrownExceptionFlag.Thrown) {
                        throw new Exception();
                    }
                } catch (Exception e) {
                    serviceFilterContainer.Exception = e;
                }

                return null;
            }
        };

        client = client.withFilter(getTestFilter(serviceFilterContainer, onHandleRequest, "{\"id\":\"abc\",\"String\":\"Hey\"}"));

        client.getSyncContext().initialize(store, new SimpleSyncHandler()).get();

        MobileServiceSyncTable<StringIdType> table = client.getSyncTable(StringIdType.class);

        StringIdType item = new StringIdType();

        item.Id = "abc";
        item.String = "what?";

        table.update(item).get();
        assertEquals(client.getSyncContext().getPendingOperations(), 1);

        try {
            client.getSyncContext().push().get();
        }
        catch(Exception ex) {

            table.delete(item).get();

            thrownExceptionFlag.Thrown = false;

            client.getSyncContext().push().get();

            assertEquals(client.getSyncContext().getPendingOperations(), 0);
            assertEquals(serviceFilterContainer.Requests.get(0).Method, "PATCH");
            assertEquals(serviceFilterContainer.Requests.get(1).Method, "DELETE");

            return;
        }

        assertTrue(false);
    }

    public void testInsertThrowsWhenUpdateIsInQueueOnNewtorkError() throws Throwable {
        MobileServiceLocalStoreMock store = new MobileServiceLocalStoreMock();
        final ServiceFilterContainer serviceFilterContainer = new ServiceFilterContainer();
        final ThrownExceptionFlag thrownExceptionFlag = new ThrownExceptionFlag();

        thrownExceptionFlag.Thrown = true;

        MobileServiceClient client = new MobileServiceClient(appUrl, getInstrumentation().getTargetContext());

        final MobileServiceException innerException = new MobileServiceException(new IOException());

        Function<ServiceFilterRequest, Void> onHandleRequest = new Function<ServiceFilterRequest, Void>() {
            public Void apply(ServiceFilterRequest request) {
                try {
                    if (thrownExceptionFlag.Thrown) {
                        throw innerException;
                    }
                } catch (Exception e) {
                    serviceFilterContainer.Exception = e;
                }

                return null;
            }
        };

        client = client.withFilter(getTestFilter(serviceFilterContainer, onHandleRequest, "{\"id\":\"abc\",\"String\":\"Hey\"}"));

        client.getSyncContext().initialize(store, new SimpleSyncHandler()).get();

        MobileServiceSyncTable<StringIdType> table = client.getSyncTable(StringIdType.class);

        StringIdType item = new StringIdType();

        item.Id = "abc";
        item.String = "what?";

        table.update(item).get();
        assertEquals(client.getSyncContext().getPendingOperations(), 1);

        try {
            client.getSyncContext().push().get();
        }
        catch(Exception ex) {
            try {
                table.insert(item).get();
            }
            catch(Exception ex2) {
                assertEquals(client.getSyncContext().getPendingOperations(), 1);
                assertEquals(serviceFilterContainer.Requests.get(0).Method, "PATCH");
                assertEquals(ex2.getMessage(), "java.lang.IllegalStateException: An update operation on the item is already in the queue.");

                return;
            }
        }

        assertTrue(false);
    }

    public void testInsertThrowsWhenUpdateIsInQueueOnAuthenticationError() throws Throwable {
        MobileServiceLocalStoreMock store = new MobileServiceLocalStoreMock();
        final ServiceFilterContainer serviceFilterContainer = new ServiceFilterContainer();
        final ThrownExceptionFlag thrownExceptionFlag = new ThrownExceptionFlag();

        thrownExceptionFlag.Thrown = true;

        MobileServiceClient client = new MobileServiceClient(appUrl, getInstrumentation().getTargetContext());

        ServiceFilterResponseMock response = new ServiceFilterResponseMock();
        response.setStatus(new StatusLine(Protocol.HTTP_2, 401, ""));

        final MobileServiceException innerException = new MobileServiceException("", response);

        Function<ServiceFilterRequest, Void> onHandleRequest = new Function<ServiceFilterRequest, Void>() {
            public Void apply(ServiceFilterRequest request) {
                try {
                    if (thrownExceptionFlag.Thrown) {
                        throw innerException;
                    }
                } catch (Exception e) {
                    serviceFilterContainer.Exception = e;
                }

                return null;
            }
        };

        client = client.withFilter(getTestFilter(serviceFilterContainer, onHandleRequest, "{\"id\":\"abc\",\"String\":\"Hey\"}"));

        client.getSyncContext().initialize(store, new SimpleSyncHandler()).get();

        MobileServiceSyncTable<StringIdType> table = client.getSyncTable(StringIdType.class);

        StringIdType item = new StringIdType();

        item.Id = "abc";
        item.String = "what?";

        table.update(item).get();
        assertEquals(client.getSyncContext().getPendingOperations(), 1);

        try {
            client.getSyncContext().push().get();
        }
        catch(Exception ex) {
            try {
                table.insert(item).get();
            }
            catch(Exception ex2) {
                assertEquals(client.getSyncContext().getPendingOperations(), 1);
                assertEquals(serviceFilterContainer.Requests.get(0).Method, "PATCH");
                assertEquals(ex2.getMessage(), "java.lang.IllegalStateException: An update operation on the item is already in the queue.");

                return;
            }
        }

        assertTrue(false);
    }

    public void testInsertThrowsWhenUpdateIsInQueueOnOperationError() throws Throwable {
        MobileServiceLocalStoreMock store = new MobileServiceLocalStoreMock();
        final ServiceFilterContainer serviceFilterContainer = new ServiceFilterContainer();
        final ThrownExceptionFlag thrownExceptionFlag = new ThrownExceptionFlag();

        thrownExceptionFlag.Thrown = true;

        MobileServiceClient client = new MobileServiceClient(appUrl, getInstrumentation().getTargetContext());

        Function<ServiceFilterRequest, Void> onHandleRequest = new Function<ServiceFilterRequest, Void>() {
            public Void apply(ServiceFilterRequest request) {
                try {
                    if (thrownExceptionFlag.Thrown) {
                        throw new Exception();
                    }
                } catch (Exception e) {
                    serviceFilterContainer.Exception = e;
                }

                return null;
            }
        };

        client = client.withFilter(getTestFilter(serviceFilterContainer, onHandleRequest, "{\"id\":\"abc\",\"String\":\"Hey\"}"));

        client.getSyncContext().initialize(store, new SimpleSyncHandler()).get();

        MobileServiceSyncTable<StringIdType> table = client.getSyncTable(StringIdType.class);

        StringIdType item = new StringIdType();

        item.Id = "abc";
        item.String = "what?";

        table.update(item).get();
        assertEquals(client.getSyncContext().getPendingOperations(), 1);

        try {
            client.getSyncContext().push().get();
        }
        catch(Exception ex) {
            try {
                table.insert(item).get();
            }
            catch(Exception ex2) {
                assertEquals(client.getSyncContext().getPendingOperations(), 1);
                assertEquals(serviceFilterContainer.Requests.get(0).Method, "PATCH");
                assertEquals(ex2.getMessage(), "java.lang.IllegalStateException: An update operation on the item is already in the queue.");

                return;
            }
        }

        assertTrue(false);
    }

    public void testDeleteThrowsWhenDeleteIsInQueueOnNewtorkError() throws Throwable {
        MobileServiceLocalStoreMock store = new MobileServiceLocalStoreMock();
        final ServiceFilterContainer serviceFilterContainer = new ServiceFilterContainer();
        final ThrownExceptionFlag thrownExceptionFlag = new ThrownExceptionFlag();

        thrownExceptionFlag.Thrown = true;

        MobileServiceClient client = new MobileServiceClient(appUrl, getInstrumentation().getTargetContext());

        final MobileServiceException innerException = new MobileServiceException(new IOException());

        Function<ServiceFilterRequest, Void> onHandleRequest = new Function<ServiceFilterRequest, Void>() {
            public Void apply(ServiceFilterRequest request) {
                try {
                    if (thrownExceptionFlag.Thrown) {
                        throw innerException;
                    }
                } catch (Exception e) {
                    serviceFilterContainer.Exception = e;
                }

                return null;
            }
        };

        client = client.withFilter(getTestFilter(serviceFilterContainer, onHandleRequest, "{\"id\":\"abc\",\"String\":\"Hey\"}"));

        client.getSyncContext().initialize(store, new SimpleSyncHandler()).get();

        MobileServiceSyncTable<StringIdType> table = client.getSyncTable(StringIdType.class);

        StringIdType item = new StringIdType();

        item.Id = "abc";
        item.String = "what?";

        table.delete(item).get();
        assertEquals(client.getSyncContext().getPendingOperations(), 1);

        try {
            client.getSyncContext().push().get();
        }
        catch(Exception ex) {
            try {
                table.delete(item).get();
            }
            catch(Exception ex2) {
                assertEquals(client.getSyncContext().getPendingOperations(), 1);
                assertEquals(serviceFilterContainer.Requests.get(0).Method, "DELETE");
                assertEquals(ex2.getMessage(), "java.lang.IllegalStateException: A delete operation on the item is already in the queue.");

                return;
            }
        }

        assertTrue(false);
    }

    public void testDeleteThrowsWhenDeleteIsInQueueOnAuthenticationError() throws Throwable {
        MobileServiceLocalStoreMock store = new MobileServiceLocalStoreMock();
        final ServiceFilterContainer serviceFilterContainer = new ServiceFilterContainer();
        final ThrownExceptionFlag thrownExceptionFlag = new ThrownExceptionFlag();

        thrownExceptionFlag.Thrown = true;

        MobileServiceClient client = new MobileServiceClient(appUrl, getInstrumentation().getTargetContext());

        ServiceFilterResponseMock response = new ServiceFilterResponseMock();
        response.setStatus(new StatusLine(Protocol.HTTP_2, 401, ""));

        final MobileServiceException innerException = new MobileServiceException("", response);

        Function<ServiceFilterRequest, Void> onHandleRequest = new Function<ServiceFilterRequest, Void>() {
            public Void apply(ServiceFilterRequest request) {
                try {
                    if (thrownExceptionFlag.Thrown) {
                        throw innerException;
                    }
                } catch (Exception e) {
                    serviceFilterContainer.Exception = e;
                }

                return null;
            }
        };

        client = client.withFilter(getTestFilter(serviceFilterContainer, onHandleRequest, "{\"id\":\"abc\",\"String\":\"Hey\"}"));

        client.getSyncContext().initialize(store, new SimpleSyncHandler()).get();

        MobileServiceSyncTable<StringIdType> table = client.getSyncTable(StringIdType.class);

        StringIdType item = new StringIdType();

        item.Id = "abc";
        item.String = "what?";

        table.delete(item).get();
        assertEquals(client.getSyncContext().getPendingOperations(), 1);

        try {
            client.getSyncContext().push().get();
        }
        catch(Exception ex) {
            try {
                table.delete(item).get();
            }
            catch(Exception ex2) {
                assertEquals(client.getSyncContext().getPendingOperations(), 1);
                assertEquals(serviceFilterContainer.Requests.get(0).Method, "DELETE");
                assertEquals(ex2.getMessage(), "java.lang.IllegalStateException: A delete operation on the item is already in the queue.");

                return;
            }
        }

        assertTrue(false);
    }

    public void testDeleteThrowsWhenDeleteIsInQueueOnOperationError() throws Throwable {
        MobileServiceLocalStoreMock store = new MobileServiceLocalStoreMock();
        final ServiceFilterContainer serviceFilterContainer = new ServiceFilterContainer();
        final ThrownExceptionFlag thrownExceptionFlag = new ThrownExceptionFlag();

        thrownExceptionFlag.Thrown = true;

        MobileServiceClient client = new MobileServiceClient(appUrl, getInstrumentation().getTargetContext());

        Function<ServiceFilterRequest, Void> onHandleRequest = new Function<ServiceFilterRequest, Void>() {
            public Void apply(ServiceFilterRequest request) {
                try {
                    if (thrownExceptionFlag.Thrown) {
                        throw new Exception();
                    }
                } catch (Exception e) {
                    serviceFilterContainer.Exception = e;
                }

                return null;
            }
        };

        client = client.withFilter(getTestFilter(serviceFilterContainer, onHandleRequest, "{\"id\":\"abc\",\"String\":\"Hey\"}"));

        client.getSyncContext().initialize(store, new SimpleSyncHandler()).get();

        MobileServiceSyncTable<StringIdType> table = client.getSyncTable(StringIdType.class);

        StringIdType item = new StringIdType();

        item.Id = "abc";
        item.String = "what?";

        table.delete(item).get();
        assertEquals(client.getSyncContext().getPendingOperations(), 1);

        try {
            client.getSyncContext().push().get();
        }
        catch(Exception ex) {
            try {
                table.delete(item).get();
            }
            catch(Exception ex2) {
                assertEquals(client.getSyncContext().getPendingOperations(), 1);
                assertEquals(serviceFilterContainer.Requests.get(0).Method, "DELETE");
                assertEquals(ex2.getMessage(), "java.lang.IllegalStateException: A delete operation on the item is already in the queue.");

                return;
            }
        }

        assertTrue(false);
    }

    public void testInsertThrowsWhenDeleteIsInQueueOnNewtorkError() throws Throwable {
        MobileServiceLocalStoreMock store = new MobileServiceLocalStoreMock();
        final ServiceFilterContainer serviceFilterContainer = new ServiceFilterContainer();
        final ThrownExceptionFlag thrownExceptionFlag = new ThrownExceptionFlag();

        thrownExceptionFlag.Thrown = true;

        MobileServiceClient client = new MobileServiceClient(appUrl, getInstrumentation().getTargetContext());

        final MobileServiceException innerException = new MobileServiceException(new IOException());

        Function<ServiceFilterRequest, Void> onHandleRequest = new Function<ServiceFilterRequest, Void>() {
            public Void apply(ServiceFilterRequest request) {
                try {
                    if (thrownExceptionFlag.Thrown) {
                        throw innerException;
                    }
                } catch (Exception e) {
                    serviceFilterContainer.Exception = e;
                }

                return null;
            }
        };

        client = client.withFilter(getTestFilter(serviceFilterContainer, onHandleRequest, "{\"id\":\"abc\",\"String\":\"Hey\"}"));

        client.getSyncContext().initialize(store, new SimpleSyncHandler()).get();

        MobileServiceSyncTable<StringIdType> table = client.getSyncTable(StringIdType.class);

        StringIdType item = new StringIdType();

        item.Id = "abc";
        item.String = "what?";

        table.delete(item).get();
        assertEquals(client.getSyncContext().getPendingOperations(), 1);

        try {
            client.getSyncContext().push().get();
        }
        catch(Exception ex) {
            try {
                table.insert(item).get();
            }
            catch(Exception ex2) {
                assertEquals(client.getSyncContext().getPendingOperations(), 1);
                assertEquals(serviceFilterContainer.Requests.get(0).Method, "DELETE");
                assertEquals(ex2.getMessage(), "java.lang.IllegalStateException: A delete operation on the item is already in the queue.");

                return;
            }
        }

        assertTrue(false);
    }

    public void testInsertThrowsWhenDeleteIsInQueueOnAuthenticationError() throws Throwable {
        MobileServiceLocalStoreMock store = new MobileServiceLocalStoreMock();
        final ServiceFilterContainer serviceFilterContainer = new ServiceFilterContainer();
        final ThrownExceptionFlag thrownExceptionFlag = new ThrownExceptionFlag();

        thrownExceptionFlag.Thrown = true;

        MobileServiceClient client = new MobileServiceClient(appUrl, getInstrumentation().getTargetContext());

        ServiceFilterResponseMock response = new ServiceFilterResponseMock();
        response.setStatus((new StatusLine(Protocol.HTTP_2, 401, "")));

        final MobileServiceException innerException = new MobileServiceException("", response);

        Function<ServiceFilterRequest, Void> onHandleRequest = new Function<ServiceFilterRequest, Void>() {
            public Void apply(ServiceFilterRequest request) {
                try {
                    if (thrownExceptionFlag.Thrown) {
                        throw innerException;
                    }
                } catch (Exception e) {
                    serviceFilterContainer.Exception = e;
                }

                return null;
            }
        };

        client = client.withFilter(getTestFilter(serviceFilterContainer, onHandleRequest, "{\"id\":\"abc\",\"String\":\"Hey\"}"));

        client.getSyncContext().initialize(store, new SimpleSyncHandler()).get();

        MobileServiceSyncTable<StringIdType> table = client.getSyncTable(StringIdType.class);

        StringIdType item = new StringIdType();

        item.Id = "abc";
        item.String = "what?";

        table.delete(item).get();
        assertEquals(client.getSyncContext().getPendingOperations(), 1);

        try {
            client.getSyncContext().push().get();
        }
        catch(Exception ex) {
            try {
                table.insert(item).get();
            }
            catch(Exception ex2) {
                assertEquals(client.getSyncContext().getPendingOperations(), 1);
                assertEquals(serviceFilterContainer.Requests.get(0).Method, "DELETE");
                assertEquals(ex2.getMessage(), "java.lang.IllegalStateException: A delete operation on the item is already in the queue.");

                return;
            }
        }

        assertTrue(false);
    }

    public void testInsertThrowsWhenDeleteIsInQueueOnOperationError() throws Throwable {
        MobileServiceLocalStoreMock store = new MobileServiceLocalStoreMock();
        final ServiceFilterContainer serviceFilterContainer = new ServiceFilterContainer();
        final ThrownExceptionFlag thrownExceptionFlag = new ThrownExceptionFlag();

        thrownExceptionFlag.Thrown = true;

        MobileServiceClient client = new MobileServiceClient(appUrl, getInstrumentation().getTargetContext());

        Function<ServiceFilterRequest, Void> onHandleRequest = new Function<ServiceFilterRequest, Void>() {
            public Void apply(ServiceFilterRequest request) {
                try {
                    if (thrownExceptionFlag.Thrown) {
                        throw new Exception();
                    }
                } catch (Exception e) {
                    serviceFilterContainer.Exception = e;
                }

                return null;
            }
        };

        client = client.withFilter(getTestFilter(serviceFilterContainer, onHandleRequest, "{\"id\":\"abc\",\"String\":\"Hey\"}"));

        client.getSyncContext().initialize(store, new SimpleSyncHandler()).get();

        MobileServiceSyncTable<StringIdType> table = client.getSyncTable(StringIdType.class);

        StringIdType item = new StringIdType();

        item.Id = "abc";
        item.String = "what?";

        table.delete(item).get();
        assertEquals(client.getSyncContext().getPendingOperations(), 1);

        try {
            client.getSyncContext().push().get();
        }
        catch(Exception ex) {
            try {
                table.insert(item).get();
            }
            catch(Exception ex2) {
                assertEquals(client.getSyncContext().getPendingOperations(), 1);
                assertEquals(serviceFilterContainer.Requests.get(0).Method, "DELETE");
                assertEquals(ex2.getMessage(), "java.lang.IllegalStateException: A delete operation on the item is already in the queue.");

                return;
            }
        }

        assertTrue(false);
    }

    public void testUpdateThrowsWhenDeleteIsInQueueOnNewtorkError() throws Throwable {
        MobileServiceLocalStoreMock store = new MobileServiceLocalStoreMock();
        final ServiceFilterContainer serviceFilterContainer = new ServiceFilterContainer();
        final ThrownExceptionFlag thrownExceptionFlag = new ThrownExceptionFlag();

        thrownExceptionFlag.Thrown = true;

        MobileServiceClient client = new MobileServiceClient(appUrl, getInstrumentation().getTargetContext());

        final MobileServiceException innerException = new MobileServiceException(new IOException());

        Function<ServiceFilterRequest, Void> onHandleRequest = new Function<ServiceFilterRequest, Void>() {
            public Void apply(ServiceFilterRequest request) {
                try {
                    if (thrownExceptionFlag.Thrown) {
                        throw innerException;
                    }
                } catch (Exception e) {
                    serviceFilterContainer.Exception = e;
                }

                return null;
            }
        };

        client = client.withFilter(getTestFilter(serviceFilterContainer, onHandleRequest, "{\"id\":\"abc\",\"String\":\"Hey\"}"));

        client.getSyncContext().initialize(store, new SimpleSyncHandler()).get();

        MobileServiceSyncTable<StringIdType> table = client.getSyncTable(StringIdType.class);

        StringIdType item = new StringIdType();

        item.Id = "abc";
        item.String = "what?";

        table.delete(item).get();
        assertEquals(client.getSyncContext().getPendingOperations(), 1);

        try {
            client.getSyncContext().push().get();
        }
        catch(Exception ex) {
            try {
                table.update(item).get();
            }
            catch(Exception ex2) {
                assertEquals(client.getSyncContext().getPendingOperations(), 1);
                assertEquals(serviceFilterContainer.Requests.get(0).Method, "DELETE");
                assertEquals(ex2.getMessage(), "java.lang.IllegalStateException: A delete operation on the item is already in the queue.");

                return;
            }
        }

        assertTrue(false);
    }

    public void testUpdateThrowsWhenDeleteIsInQueueOnAuthenticationError() throws Throwable {
        MobileServiceLocalStoreMock store = new MobileServiceLocalStoreMock();
        final ServiceFilterContainer serviceFilterContainer = new ServiceFilterContainer();
        final ThrownExceptionFlag thrownExceptionFlag = new ThrownExceptionFlag();

        thrownExceptionFlag.Thrown = true;

        MobileServiceClient client = new MobileServiceClient(appUrl, getInstrumentation().getTargetContext());

        ServiceFilterResponseMock response = new ServiceFilterResponseMock();
        response.setStatus((new StatusLine(Protocol.HTTP_2, 401, "")));

        final MobileServiceException innerException = new MobileServiceException("", response);

        Function<ServiceFilterRequest, Void> onHandleRequest = new Function<ServiceFilterRequest, Void>() {
            public Void apply(ServiceFilterRequest request) {
                try {
                    if (thrownExceptionFlag.Thrown) {
                        throw innerException;
                    }
                } catch (Exception e) {
                    serviceFilterContainer.Exception = e;
                }

                return null;
            }
        };

        client = client.withFilter(getTestFilter(serviceFilterContainer, onHandleRequest, "{\"id\":\"abc\",\"String\":\"Hey\"}"));

        client.getSyncContext().initialize(store, new SimpleSyncHandler()).get();

        MobileServiceSyncTable<StringIdType> table = client.getSyncTable(StringIdType.class);

        StringIdType item = new StringIdType();

        item.Id = "abc";
        item.String = "what?";

        table.delete(item).get();
        assertEquals(client.getSyncContext().getPendingOperations(), 1);

        try {
            client.getSyncContext().push().get();
        }
        catch(Exception ex) {
            try {
                table.update(item).get();
            }
            catch(Exception ex2) {
                assertEquals(client.getSyncContext().getPendingOperations(), 1);
                assertEquals(serviceFilterContainer.Requests.get(0).Method, "DELETE");
                assertEquals(ex2.getMessage(), "java.lang.IllegalStateException: A delete operation on the item is already in the queue.");

                return;
            }
        }

        assertTrue(false);
    }

    public void testUpdateThrowsWhenDeleteIsInQueueOnOperationError() throws Throwable {
        MobileServiceLocalStoreMock store = new MobileServiceLocalStoreMock();
        final ServiceFilterContainer serviceFilterContainer = new ServiceFilterContainer();
        final ThrownExceptionFlag thrownExceptionFlag = new ThrownExceptionFlag();

        thrownExceptionFlag.Thrown = true;

        MobileServiceClient client = new MobileServiceClient(appUrl, getInstrumentation().getTargetContext());

        Function<ServiceFilterRequest, Void> onHandleRequest = new Function<ServiceFilterRequest, Void>() {
            public Void apply(ServiceFilterRequest request) {
                try {
                    if (thrownExceptionFlag.Thrown) {
                        throw new Exception();
                    }
                } catch (Exception e) {
                    serviceFilterContainer.Exception = e;
                }

                return null;
            }
        };

        client = client.withFilter(getTestFilter(serviceFilterContainer, onHandleRequest, "{\"id\":\"abc\",\"String\":\"Hey\"}"));

        client.getSyncContext().initialize(store, new SimpleSyncHandler()).get();

        MobileServiceSyncTable<StringIdType> table = client.getSyncTable(StringIdType.class);

        StringIdType item = new StringIdType();

        item.Id = "abc";
        item.String = "what?";

        table.delete(item).get();
        assertEquals(client.getSyncContext().getPendingOperations(), 1);

        try {
            client.getSyncContext().push().get();
        }
        catch(Exception ex) {
            try {
                table.update(item).get();
            }
            catch(Exception ex2) {
                assertEquals(client.getSyncContext().getPendingOperations(), 1);
                assertEquals(serviceFilterContainer.Requests.get(0).Method, "DELETE");
                assertEquals(ex2.getMessage(), "java.lang.IllegalStateException: A delete operation on the item is already in the queue.");

                return;
            }
        }

        assertTrue(false);
    }


    //Test collapse login

    public void testDeleteCancelsUpdateWhenUpdateIsInQueue() throws Throwable {
        CustomFunctionTwoParameters<MobileServiceSyncTable<StringIdType>, StringIdType, Void> firstOperationOnItem1 = new CustomFunctionTwoParameters<MobileServiceSyncTable<StringIdType>, StringIdType, Void>() {

            @Override
            public Void apply(MobileServiceSyncTable<StringIdType> table, StringIdType item) throws Exception {
                try {
                    table.update(item).get();
                } catch (Exception e) {
                    throw e;
                }

                return null;
            }

        };

        CustomFunctionTwoParameters<MobileServiceSyncTable<StringIdType>, StringIdType, Void> operationOnItem2 = new CustomFunctionTwoParameters<MobileServiceSyncTable<StringIdType>, StringIdType, Void>() {

            @Override
            public Void apply(MobileServiceSyncTable<StringIdType> table, StringIdType item) throws Exception {
                try {
                    table.insert(item).get();
                } catch (Exception e) {
                    throw e;
                }

                return null;
            }

        };

        CustomFunctionTwoParameters<MobileServiceSyncTable<StringIdType>, StringIdType, Void> secondOperationOnItem1 = new CustomFunctionTwoParameters<MobileServiceSyncTable<StringIdType>, StringIdType, Void>() {

            @Override
            public Void apply(MobileServiceSyncTable<StringIdType> table, StringIdType item) throws Exception {
                try {
                    table.delete(item).get();
                } catch (Exception e) {
                    throw e;
                }

                return null;
            }

        };

        CustomFunctionTwoParameters<ServiceFilterRequest, Integer, Void> assertRequest = new CustomFunctionTwoParameters<ServiceFilterRequest, Integer, Void>() {

            @Override
            public Void apply(ServiceFilterRequest serviceFilterRequest, Integer executed) {
                if (executed == 1) // order is maintained by doing insert first
                // and delete after that. This means first
                // update was cancelled, not the second one.
                {
                    assertEquals(serviceFilterRequest.getMethod(), "POST");
                } else {
                    assertEquals(serviceFilterRequest.getMethod(), "DELETE");
                }

                return null;
            }

        };

        this.TestCollapseCancel(firstOperationOnItem1, operationOnItem2, secondOperationOnItem1, assertRequest);
    }

    public void testDeleteThrowsWhenDeleteIsInQueue() throws Throwable {
        CustomFunctionTwoParameters<MobileServiceSyncTable<StringIdType>, StringIdType, Void> firstOperation = new CustomFunctionTwoParameters<MobileServiceSyncTable<StringIdType>, StringIdType, Void>() {

            @Override
            public Void apply(MobileServiceSyncTable<StringIdType> table, StringIdType item) throws Exception {
                try {
                    table.delete(item).get();
                } catch (Exception e) {
                    throw e;
                }

                return null;
            }

        };

        CustomFunctionTwoParameters<MobileServiceSyncTable<StringIdType>, StringIdType, Void> secondOperation = new CustomFunctionTwoParameters<MobileServiceSyncTable<StringIdType>, StringIdType, Void>() {

            @Override
            public Void apply(MobileServiceSyncTable<StringIdType> table, StringIdType item) throws Exception {
                try {
                    table.delete(item).get();
                } catch (Exception e) {
                    throw e;
                }

                return null;
            }

        };

        this.TestCollapseThrow(firstOperation, secondOperation);
    }

    public void testInsertThrowsWhenUpdateIsInQueue() throws Throwable {
        CustomFunctionTwoParameters<MobileServiceSyncTable<StringIdType>, StringIdType, Void> firstOperation = new CustomFunctionTwoParameters<MobileServiceSyncTable<StringIdType>, StringIdType, Void>() {

            @Override
            public Void apply(MobileServiceSyncTable<StringIdType> table, StringIdType item) throws Exception {
                try {
                    table.update(item).get();
                } catch (Exception e) {
                    throw e;
                }

                return null;
            }

        };

        CustomFunctionTwoParameters<MobileServiceSyncTable<StringIdType>, StringIdType, Void> secondOperation = new CustomFunctionTwoParameters<MobileServiceSyncTable<StringIdType>, StringIdType, Void>() {

            @Override
            public Void apply(MobileServiceSyncTable<StringIdType> table, StringIdType item) throws Exception {
                try {
                    table.insert(item).get();
                } catch (Exception e) {
                    throw e;
                }

                return null;
            }

        };

        this.TestCollapseThrow(firstOperation, secondOperation);
    }

    public void testInsertThrowsWhenInsertIsInQueue() throws Throwable {
        CustomFunctionTwoParameters<MobileServiceSyncTable<StringIdType>, StringIdType, Void> firstOperation = new CustomFunctionTwoParameters<MobileServiceSyncTable<StringIdType>, StringIdType, Void>() {

            @Override
            public Void apply(MobileServiceSyncTable<StringIdType> table, StringIdType item) throws Exception {
                try {
                    table.insert(item).get();
                } catch (Exception e) {
                    throw e;
                }

                return null;
            }

        };

        CustomFunctionTwoParameters<MobileServiceSyncTable<StringIdType>, StringIdType, Void> secondOperation = new CustomFunctionTwoParameters<MobileServiceSyncTable<StringIdType>, StringIdType, Void>() {

            @Override
            public Void apply(MobileServiceSyncTable<StringIdType> table, StringIdType item) throws Exception {
                try {
                    table.insert(item).get();
                } catch (Exception e) {
                    throw e;
                }

                return null;
            }

        };

        this.TestCollapseThrow(firstOperation, secondOperation);
    }

    public void testUpdateThrowsWhenDeleteIsInQueue() throws Throwable {
        CustomFunctionTwoParameters<MobileServiceSyncTable<StringIdType>, StringIdType, Void> firstOperation = new CustomFunctionTwoParameters<MobileServiceSyncTable<StringIdType>, StringIdType, Void>() {

            @Override
            public Void apply(MobileServiceSyncTable<StringIdType> table, StringIdType item) throws Exception {
                try {
                    table.delete(item).get();
                } catch (Exception e) {
                    throw e;
                }

                return null;
            }

        };

        CustomFunctionTwoParameters<MobileServiceSyncTable<StringIdType>, StringIdType, Void> secondOperation = new CustomFunctionTwoParameters<MobileServiceSyncTable<StringIdType>, StringIdType, Void>() {

            @Override
            public Void apply(MobileServiceSyncTable<StringIdType> table, StringIdType item) throws Exception {
                try {
                    table.update(item).get();
                } catch (Exception e) {
                    throw e;
                }

                return null;
            }

        };

        this.TestCollapseThrow(firstOperation, secondOperation);
    }

    // public void testUpdateCancelsSecondUpdateWhenUpdateIsInQueue()
    // throws Throwable
    // {
    // CustomFunctionTwoParameters<MobileServiceSyncTable<StringIdType>,
    // StringIdType, Void>
    // firstOperationOnItem1 = new
    // CustomFunctionTwoParameters<MobileServiceSyncTable<StringIdType>,
    // StringIdType,
    // Void>() {
    //
    // @Override
    // public Void apply(MobileServiceSyncTable<StringIdType> table,
    // StringIdType item) throws Exception {
    // try {
    // table.update(item).get();
    // } catch (Exception e) {
    // throw e;
    // }
    //
    // return null;
    // }
    //
    // };
    //
    // CustomFunctionTwoParameters<MobileServiceSyncTable<StringIdType>,
    // StringIdType, Void>
    // operationOnItem2 = new
    // CustomFunctionTwoParameters<MobileServiceSyncTable<StringIdType>,
    // StringIdType,
    // Void>() {
    //
    // @Override
    // public Void apply(MobileServiceSyncTable<StringIdType> table,
    // StringIdType item) throws Exception {
    // try {
    // table.delete(item).get();
    // } catch (Exception e) {
    // throw e;
    // }
    //
    // return null;
    // }
    //
    // };
    //
    // CustomFunctionTwoParameters<MobileServiceSyncTable<StringIdType>,
    // StringIdType, Void>
    // secondOperationOnItem1 = new
    // CustomFunctionTwoParameters<MobileServiceSyncTable<StringIdType>,
    // StringIdType,
    // Void>() {
    //
    // @Override
    // public Void apply(MobileServiceSyncTable<StringIdType> table,
    // StringIdType item) throws Exception {
    // try {
    // table.update(item).get();
    // } catch (Exception e) {
    // throw e;
    // }
    //
    // return null;
    // }
    //
    // };
    //
    // CustomFunctionTwoParameters<ServiceFilterRequest, Integer, Void>
    // assertRequest = new
    // CustomFunctionTwoParameters<ServiceFilterRequest, Integer, Void>() {
    //
    // @Override
    // public Void apply(ServiceFilterRequest serviceFilterRequest, Integer
    // executed) {
    //
    // // if (executed == 1) // order is maintained by doing insert first
    // // // and delete after that. This means first
    // // // update was cancelled, not the second one.
    // // {
    // // assertEquals(serviceFilterRequest.getMethod(), "PATCH");
    // // } else {
    // // assertEquals(serviceFilterRequest.getMethod(), "DELETE");
    // // }
    //
    // return null;
    // }
    //
    // };
    //
    // this.TestCollapseCancel(firstOperationOnItem1, operationOnItem2,
    // secondOperationOnItem1, assertRequest);
    // }

    public void testUpdateCancelsSecondUpdateWhenInsertIsInQueue() throws Throwable {
        CustomFunctionTwoParameters<MobileServiceSyncTable<StringIdType>, StringIdType, Void> firstOperationOnItem1 = new CustomFunctionTwoParameters<MobileServiceSyncTable<StringIdType>, StringIdType, Void>() {

            @Override
            public Void apply(MobileServiceSyncTable<StringIdType> table, StringIdType item) throws Exception {
                try {
                    table.insert(item).get();
                } catch (Exception e) {
                    throw e;
                }

                return null;
            }

        };

        CustomFunctionTwoParameters<MobileServiceSyncTable<StringIdType>, StringIdType, Void> operationOnItem2 = new CustomFunctionTwoParameters<MobileServiceSyncTable<StringIdType>, StringIdType, Void>() {

            @Override
            public Void apply(MobileServiceSyncTable<StringIdType> table, StringIdType item) throws Exception {
                try {
                    table.delete(item).get();
                } catch (Exception e) {
                    throw e;
                }

                return null;
            }

        };

        CustomFunctionTwoParameters<MobileServiceSyncTable<StringIdType>, StringIdType, Void> secondOperationOnItem1 = new CustomFunctionTwoParameters<MobileServiceSyncTable<StringIdType>, StringIdType, Void>() {

            @Override
            public Void apply(MobileServiceSyncTable<StringIdType> table, StringIdType item) throws Exception {
                try {
                    table.update(item).get();
                } catch (Exception e) {
                    throw e;
                }

                return null;
            }

        };

        CustomFunctionTwoParameters<ServiceFilterRequest, Integer, Void> assertRequest = new CustomFunctionTwoParameters<ServiceFilterRequest, Integer, Void>() {

            @Override
            public Void apply(ServiceFilterRequest serviceFilterRequest, Integer executed) {
                if (executed == 1) // order is maintained by doing insert first
                // and delete after that. This means first
                // update was cancelled, not the second one.
                {
                    assertEquals(serviceFilterRequest.getMethod(), "POST");
                } else {
                    assertEquals(serviceFilterRequest.getMethod(), "DELETE");
                }

                return null;
            }

        };

        this.TestCollapseCancel(firstOperationOnItem1, operationOnItem2, secondOperationOnItem1, assertRequest);
    }

    public void testPushIsAbortedOnNetworkError() throws Throwable {
        this.TestPushAbort(new IOException(), MobileServicePushStatus.CancelledByNetworkError);
    }

    public void testPushIsAbortedOnAuthenticationError() throws Throwable {
        // Create a mock response simulating an error
        ServiceFilterResponseMock response = new ServiceFilterResponseMock();
        response.setStatus((new StatusLine(Protocol.HTTP_2, 401, "")));

        MobileServiceException authError = new MobileServiceException("", response);
        TestPushAbort(authError, MobileServicePushStatus.CancelledByAuthenticationError);
    }

    private void TestCollapseCancel(CustomFunctionTwoParameters<MobileServiceSyncTable<StringIdType>, StringIdType, Void> firstOperationOnItem1,
                                    CustomFunctionTwoParameters<MobileServiceSyncTable<StringIdType>, StringIdType, Void> operationOnItem2,
                                    CustomFunctionTwoParameters<MobileServiceSyncTable<StringIdType>, StringIdType, Void> secondOperationOnItem1,
                                    final CustomFunctionTwoParameters<ServiceFilterRequest, Integer, Void> assertRequest) throws Throwable {

        MobileServiceLocalStoreMock store = new MobileServiceLocalStoreMock();
        final ServiceFilterContainer serviceFilterContainer = new ServiceFilterContainer();

        MobileServiceClient client = new MobileServiceClient(appUrl, getInstrumentation().getTargetContext());

        Function<ServiceFilterRequest, Void> onHandleRequest = new Function<ServiceFilterRequest, Void>() {
            public Void apply(ServiceFilterRequest request) {
                try {
                    assertRequest.apply(request, serviceFilterContainer.Requests.size());
                } catch (Exception e) {
                    // throw e;
                }

                return null;
            }
        };

        client = client.withFilter(getTestFilter(serviceFilterContainer, onHandleRequest, "{\"id\":\"abc\",\"String\":\"Hey\"}"));

        client.getSyncContext().initialize(store, new SimpleSyncHandler()).get();

        StringIdType item1 = new StringIdType();

        item1.Id = "an id";
        item1.String = "what?";

        StringIdType item2 = new StringIdType();

        item2.Id = "two";
        item2.String = "this";

        MobileServiceSyncTable<StringIdType> table = client.getSyncTable(StringIdType.class);

        firstOperationOnItem1.apply(table, item1);
        assertEquals(client.getSyncContext().getPendingOperations(), 1);

        operationOnItem2.apply(table, item2);
        assertEquals(client.getSyncContext().getPendingOperations(), 2);

        secondOperationOnItem1.apply(table, item1);
        assertEquals(client.getSyncContext().getPendingOperations(), 2);

        client.getSyncContext().push().get();

        assertEquals(client.getSyncContext().getPendingOperations(), 0);
        assertEquals(serviceFilterContainer.Requests.size(), 2); // total two
        // operations
        // executed
    }

    private void TestCollapseThrow(CustomFunctionTwoParameters<MobileServiceSyncTable<StringIdType>, StringIdType, Void> firstOperation,
                                   CustomFunctionTwoParameters<MobileServiceSyncTable<StringIdType>, StringIdType, Void> secondOperation) throws Throwable {
        MobileServiceLocalStoreMock store = new MobileServiceLocalStoreMock();

        MobileServiceClient client = new MobileServiceClient(appUrl, getInstrumentation().getTargetContext());

        client = client.withFilter(getTestFilter());

        client.getSyncContext().initialize(store, new SimpleSyncHandler()).get();

        StringIdType item = new StringIdType();

        item.Id = "an id";
        item.String = "what?";

        MobileServiceSyncTable<StringIdType> table = client.getSyncTable(StringIdType.class);

        firstOperation.apply(table, item);
        assertEquals(client.getSyncContext().getPendingOperations(), 1);

        try {
            secondOperation.apply(table, item);
        } catch (Exception e) {
            e.printStackTrace();

            assertEquals(client.getSyncContext().getPendingOperations(), 1);
            return;
        }

        fail("Exception expected");

    }

    private void TestPushAbort(final Exception toThrow, MobileServicePushStatus expectedStatus) throws Throwable {
        MobileServiceSyncHandlerMock operationHandler = new MobileServiceSyncHandlerMock();

        final ThrownExceptionFlag thrownExceptionFlag = new ThrownExceptionFlag();
        thrownExceptionFlag.Thrown = false;

        MobileServiceLocalStoreMock store = new MobileServiceLocalStoreMock();
        final ServiceFilterContainer serviceFilterContainer = new ServiceFilterContainer();

        MobileServiceClient client = new MobileServiceClient(appUrl, getInstrumentation().getTargetContext());

        Function<ServiceFilterRequest, Void> onHandleRequest = new Function<ServiceFilterRequest, Void>() {
            public Void apply(ServiceFilterRequest request) {
                try {
                    if (!thrownExceptionFlag.Thrown) {
                        thrownExceptionFlag.Thrown = true;
                        throw toThrow;
                    }
                } catch (Exception e) {
                    serviceFilterContainer.Exception = e;
                }

                return null;
            }
        };

        client = client.withFilter(getTestFilter(serviceFilterContainer, onHandleRequest, "{\"id\":\"abc\",\"String\":\"Hey\"}"));

        client.getSyncContext().initialize(store, operationHandler).get();

        StringIdType item = new StringIdType();

        item.Id = "an id";
        item.String = "what?";

        MobileServiceSyncTable<StringIdType> table = client.getSyncTable(StringIdType.class);

        table.insert(item).get();

        assertEquals(client.getSyncContext().getPendingOperations(), 1);

        try {
            client.getSyncContext().push().get();

            fail("MobileServicePushFailedException expected");
            return;
        } catch (Exception ex) {
            if (ex.getCause() instanceof MobileServicePushFailedException) {
                MobileServicePushFailedException mobileServicePushFailedException = (MobileServicePushFailedException) ex.getCause();

                assertEquals(mobileServicePushFailedException.getPushCompletionResult().getStatus(), expectedStatus);
                assertEquals(mobileServicePushFailedException.getPushCompletionResult().getOperationErrors().size(), 0);
            } else {
                fail("MobileServicePushFailedException expected");
            }
        }

        assertEquals(operationHandler.PushCompletionResult.getStatus(), expectedStatus);

        // the insert operation is still in queue
        assertEquals(client.getSyncContext().getPendingOperations(), 1);

        client.getSyncContext().push().get();

        assertEquals(client.getSyncContext().getPendingOperations(), 0);

        assertEquals(operationHandler.PushCompletionResult.getStatus(), MobileServicePushStatus.Complete);
    }

    // Test Filter
    private ServiceFilter getTestFilter(String... content) {
        return getTestFilter(new ServiceFilterContainer(), 200, content);
    }

    // Test Filter
    private ServiceFilter getTestFilter(ServiceFilterContainer serviceFilterContainer, Function<ServiceFilterRequest, Void> onHandleRequest, String... content) {
        return getTestFilter(serviceFilterContainer, 200, onHandleRequest, true, content);
    }

    // Test Filter
    private ServiceFilter getTestFilter(ServiceFilterContainer serviceFilterContainer, String... content) {
        return getTestFilter(serviceFilterContainer, 200, content);
    }

    // Test Filter
    private ServiceFilter getTestFilter(ServiceFilterContainer serviceFilterContainer, final boolean getLastContentAsDefault, String... content) {
        return getTestFilter(serviceFilterContainer, 200, null, getLastContentAsDefault, content);
    }


    // Test Filter
    private ServiceFilter getTestFilter(ServiceFilterContainer serviceFilterContainer, int statusCode, String... content) {
        return getTestFilter(serviceFilterContainer, statusCode, null, true, content);
    }

    // Test Filter
    private ServiceFilter getTestFilter(final ServiceFilterContainer serviceFilterContainer, final int statusCode,
                                        final Function<ServiceFilterRequest, Void> onHandleRequest, final boolean getLastContentAsDefault, final String... contents) {

        return new ServiceFilter() {

            @Override
            public ListenableFuture<ServiceFilterResponse> handleRequest(ServiceFilterRequest request, NextServiceFilterCallback nextServiceFilterCallback) {

                // Create a mock response simulating an error
                ServiceFilterResponseMock response = new ServiceFilterResponseMock();
                response.setStatus((new StatusLine(Protocol.HTTP_2, statusCode, "")));

                String content = "";

                if (contents.length > serviceFilterContainer.Requests.size()) {
                    content = contents[serviceFilterContainer.Requests.size()];
                } else {
                    if (getLastContentAsDefault) {
                        content = contents[contents.length - 1];
                    }
                    else {
                        content = "[]";
                    }
                }

                response.setContent(content);

                ServiceFilterRequestData serviceFilterRequestData = new ServiceFilterRequestData();
                serviceFilterRequestData.Headers = request.getHeaders();
                serviceFilterRequestData.Content = request.getContent();
                serviceFilterRequestData.Url = request.getUrl();
                serviceFilterRequestData.Method = request.getMethod();

                serviceFilterContainer.Url = request.getUrl();
                serviceFilterContainer.Requests.add(serviceFilterRequestData);

                if (onHandleRequest != null) {
                    onHandleRequest.apply(request);
                }

                // create a mock request to replace the existing one
                ServiceFilterRequestMock requestMock = new ServiceFilterRequestMock(response);

                if (serviceFilterContainer.Exception != null) {
                    requestMock.setExceptionToThrow(serviceFilterContainer.Exception);
                    requestMock.setHasErrorOnExecute(true);

                    // used exception
                    serviceFilterContainer.Exception = null;
                }

                return nextServiceFilterCallback.onNext(requestMock);
            }

        };
    }

    public class ServiceFilterContainer {
        public String Url;

        public List<ServiceFilterRequestData> Requests = new ArrayList<ServiceFilterRequestData>();

        public Exception Exception;
    }

    public class ThrownExceptionFlag {
        public boolean Thrown;
    }

    public class ServiceFilterRequestData {
        public com.squareup.okhttp.Headers Headers;

        public String Content;

        public String Url;

        public String Method;

        public int Count;

        public String getHeaderValue(String headerName) {

            return this.Headers.get(headerName);
        }
    }
}<|MERGE_RESOLUTION|>--- conflicted
+++ resolved
@@ -386,11 +386,7 @@
                 serviceFilterContainer.Requests.get(0).Url,
                 EncodingUtilities
                         .percentEncodeSpaces(
-<<<<<<< HEAD
-                                "http://myapp.com/tables/stringidtype?$filter=String%20eq%20(%27world%27)&$top=3&$skip=5&$orderby=Id%20desc&__includeDeleted=true&__systemproperties=__version,__deleted"));
-=======
-                                "http://myapp.com/tables/stringidtype?$filter=String%20eq%20('world')&$top=3&$skip=5&$orderby=Id%20desc&__includeDeleted=true&__systemproperties=version,deleted"));
->>>>>>> b8a9009a
+                                "http://myapp.com/tables/stringidtype?$filter=String%20eq%20(%27world%27)&$top=3&$skip=5&$orderby=Id%20desc&__includeDeleted=true&__systemproperties=version,deleted"));
     }
 
     public void testPullNoSkipSucceds() throws MalformedURLException, InterruptedException, ExecutionException, MobileServiceException {
@@ -423,11 +419,7 @@
                 serviceFilterContainer.Requests.get(0).Url,
                 EncodingUtilities
                         .percentEncodeSpaces(
-<<<<<<< HEAD
-                                "http://myapp.com/tables/stringidtype?$filter=String%20eq%20(%27world%27)&$top=3&$skip=0&$orderby=Id%20desc&__includeDeleted=true&__systemproperties=__version,__deleted"));
-=======
-                                "http://myapp.com/tables/stringidtype?$filter=String%20eq%20('world')&$top=3&$skip=0&$orderby=Id%20desc&__includeDeleted=true&__systemproperties=version,deleted"));
->>>>>>> b8a9009a
+                                "http://myapp.com/tables/stringidtype?$filter=String%20eq%20(%27world%27)&$top=3&$skip=0&$orderby=Id%20desc&__includeDeleted=true&__systemproperties=version,deleted"));
     }
 
     public void testPullSuccedsNoTopNoOrderBy() throws MalformedURLException, InterruptedException, ExecutionException, MobileServiceException {
@@ -460,11 +452,7 @@
                 serviceFilterContainer.Requests.get(0).Url,
                 EncodingUtilities
                         .percentEncodeSpaces(
-<<<<<<< HEAD
-                                "http://myapp.com/tables/stringidtype?$filter=String%20eq%20(%27world%27)&$top=50&$skip=0&$orderby=Id%20desc&__includeDeleted=true&__systemproperties=__version,__deleted"));
-=======
-                                "http://myapp.com/tables/stringidtype?$filter=String%20eq%20('world')&$top=50&$skip=0&$orderby=Id%20desc&__includeDeleted=true&__systemproperties=version,deleted"));
->>>>>>> b8a9009a
+                                "http://myapp.com/tables/stringidtype?$filter=String%20eq%20(%27world%27)&$top=50&$skip=0&$orderby=Id%20desc&__includeDeleted=true&__systemproperties=version,deleted"));
     }
 
     public void testIncrementalPullSucceds() throws MalformedURLException, InterruptedException, ExecutionException, MobileServiceException {
@@ -500,23 +488,14 @@
                 serviceFilterContainer.Requests.get(0).Url,
                 EncodingUtilities
                         .percentEncodeSpaces(
-<<<<<<< HEAD
-                                "http://myapp.com/tables/stringidtype?$filter=String%20eq%20(%27noMatch%27)&$top=50&$orderby=__updatedAt%20asc&__includeDeleted=true&__systemproperties=__updatedAt,__version,__deleted"));
-=======
-                                "http://myapp.com/tables/stringidtype?$filter=String%20eq%20('noMatch')&$top=50&$orderby=updatedAt%20asc&__includeDeleted=true&__systemproperties=updatedAt,version,deleted"));
->>>>>>> b8a9009a
+                                "http://myapp.com/tables/stringidtype?$filter=String%20eq%20(%27noMatch%27)&$top=50&$orderby=updatedAt%20asc&__includeDeleted=true&__systemproperties=updatedAt,version,deleted"));
 
         assertEquals(
                 serviceFilterContainer.Requests.get(1).Url,
                 EncodingUtilities
                         .percentEncodeSpaces(
-<<<<<<< HEAD
                                 "http://myapp.com/tables/stringidtype?$filter=String%20eq%20(%27noMatch%27)%20and%20" +
-                                        "(__updatedAt%20ge%20(datetimeoffset%27"+updatedAt1 +"%27))&$top=50&$orderby=__updatedAt%20asc&__includeDeleted=true&__systemproperties=__updatedAt,__version,__deleted"));
-=======
-                                "http://myapp.com/tables/stringidtype?$filter=String%20eq%20('noMatch')%20and%20" +
-                                        "(updatedAt%20ge%20(datetimeoffset'"+updatedAt1 +"'))&$top=50&$orderby=updatedAt%20asc&__includeDeleted=true&__systemproperties=updatedAt,version,deleted"));
->>>>>>> b8a9009a
+                                        "(updatedAt%20ge%20(datetimeoffset%27"+updatedAt1 +"%27))&$top=50&$orderby=updatedAt%20asc&__includeDeleted=true&__systemproperties=updatedAt,version,deleted"));
     }
 
     public void testIncrementalPullSaveLastUpdatedAtDate() throws MalformedURLException, InterruptedException, ExecutionException, MobileServiceException {
@@ -597,24 +576,15 @@
         assertEquals(
                 serviceFilterContainer.Requests.get(2).Url,
                 EncodingUtilities
-<<<<<<< HEAD
-                        .percentEncodeSpaces("http://myapp.com/tables/stringidtype?$filter=String%20eq%20(%27Hey%27)%20and%20(__updatedAt%20ge%20(datetimeoffset%27"+updatedAt1+"%27))" +
-=======
-                        .percentEncodeSpaces("http://myapp.com/tables/stringidtype?$filter=String%20eq%20('Hey')%20and%20(updatedAt%20ge%20(datetimeoffset'"+updatedAt1+"'))" +
->>>>>>> b8a9009a
+                        .percentEncodeSpaces("http://myapp.com/tables/stringidtype?$filter=String%20eq%20(%27Hey%27)%20and%20(updatedAt%20ge%20(datetimeoffset%27"+updatedAt1+"%27))" +
                                 "&$top=50&$skip=2&" +
                                 "$orderby=updatedAt%20asc&__includeDeleted=true&__systemproperties=updatedAt,version,deleted"));
         // Skip removed
         assertEquals(
                 serviceFilterContainer.Requests.get(3).Url,
                 EncodingUtilities
-<<<<<<< HEAD
-                        .percentEncodeSpaces("http://myapp.com/tables/stringidtype?$filter=String%20eq%20(%27Hey%27)%20and%20(__updatedAt%20ge%20(datetimeoffset%27"+updatedAt2+"%27))" +
-                                "&$top=50&$orderby=__updatedAt%20asc&__includeDeleted=true&__systemproperties=__updatedAt,__version,__deleted"));
-=======
-                        .percentEncodeSpaces("http://myapp.com/tables/stringidtype?$filter=String%20eq%20('Hey')%20and%20(updatedAt%20ge%20(datetimeoffset'"+updatedAt2+"'))" +
+                        .percentEncodeSpaces("http://myapp.com/tables/stringidtype?$filter=String%20eq%20(%27Hey%27)%20and%20(updatedAt%20ge%20(datetimeoffset%27"+updatedAt2+"%27))" +
                                 "&$top=50&$orderby=updatedAt%20asc&__includeDeleted=true&__systemproperties=updatedAt,version,deleted"));
->>>>>>> b8a9009a
     }
 
     public void testPurgeDoesNotThrowExceptionWhenThereIsNoOperationInTable() throws MalformedURLException, InterruptedException, ExecutionException {
@@ -1791,7 +1761,7 @@
         thrownExceptionFlag.Thrown = true;
 
         MobileServiceClient client = new MobileServiceClient(appUrl, getInstrumentation().getTargetContext());
-        
+
         ServiceFilterResponseMock response = new ServiceFilterResponseMock();
         response.setStatus(new StatusLine(Protocol.HTTP_2, 401, ""));
 
