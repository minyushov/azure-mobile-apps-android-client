--- conflicted
+++ resolved
@@ -33,7 +33,6 @@
  */
 public class ResultsContainer {
     private PersonTestObject person;
-<<<<<<< HEAD
 
     private PersonTestObjectWithoutId personWithoutId;
 
@@ -89,6 +88,10 @@
 
     public List<PersonTestObject> getPeopleResult() {
         return peopleResult;
+    }
+
+    public void setPeopleResult(List<PersonTestObject> peopleResult) {
+        this.peopleResult = peopleResult;
     }
 
     public void setPeopleResult(PersonTestObject[] peopleResult) {
@@ -96,70 +99,8 @@
         for (PersonTestObject person : peopleResult) {
             this.peopleResult.add(person);
         }
-=======
-
-    private PersonTestObjectWithoutId personWithoutId;
-
-    private PersonTestObjectWithStringId personWithStringId;
-
-    private ComplexPersonTestObject complexPerson;
-
-    private String requestUrl;
-
-    private List<PersonTestObject> peopleResult;
-
-    private int count;
-
-    private String errorMessage;
-
-    private MobileServiceUser user;
-
-    private Boolean operationSucceded;
-
-    private String responseContent;
-
-    private String requestContent;
-
-    private DateTestObject dateTestObject;
-
-    private IdPropertyWithGsonAnnotation idPropertyWithGsonAnnotation;
-
-    private IdPropertyWithDifferentIdPropertyCasing idPropertyWithDifferentIdPropertyCasing;
-
-    private Exception exception;
-
-    private JsonElement jsonResult;
-
-    private byte[] rawResponseContent;
-
-    private Object customResult;
-
-    public PersonTestObject getPerson() {
-        return person;
-    }
-
-    public void setPerson(PersonTestObject person) {
-        this.person = person;
-    }
-
-    public String getRequestUrl() {
-        return requestUrl;
-    }
-
-    public void setRequestUrl(String requestUrl) {
-        this.requestUrl = requestUrl;
-    }
-
-    public List<PersonTestObject> getPeopleResult() {
-        return peopleResult;
->>>>>>> c101d236
-    }
-
-    public void setPeopleResult(List<PersonTestObject> peopleResult) {
-        this.peopleResult = peopleResult;
-    }
-
-<<<<<<< HEAD
+    }
+
     public int getCount() {
         return count;
     }
@@ -256,132 +197,18 @@
         this.idPropertyWithDifferentIdPropertyCasing = idPropertyWithDifferentIdPropertyCasing;
     }
 
-=======
-    public void setPeopleResult(PersonTestObject[] peopleResult) {
-        this.peopleResult = new ArrayList<PersonTestObject>();
-        for (PersonTestObject person : peopleResult) {
-            this.peopleResult.add(person);
-        }
-    }
-
-    public int getCount() {
-        return count;
-    }
-
-    public void setCount(int count) {
-        this.count = count;
-    }
-
-    public String getErrorMessage() {
-        return errorMessage;
-    }
-
-    public void setErrorMessage(String errorMessage) {
-        this.errorMessage = errorMessage;
-    }
-
-    public MobileServiceUser getUser() {
-        return user;
-    }
-
-    public void setUser(MobileServiceUser user) {
-        this.user = user;
-    }
-
-    public Boolean getOperationSucceded() {
-        return operationSucceded;
-    }
-
-    public void setOperationSucceded(Boolean operationSucceded) {
-        this.operationSucceded = operationSucceded;
-    }
-
-    public String getResponseValue() {
-        return responseContent;
-    }
-
-    public void setResponseValue(String responseValue) {
-        this.responseContent = responseValue;
-    }
-
-    public String getRequestContent() {
-        return requestContent;
-    }
-
-    public void setRequestContent(String requestContent) {
-        this.requestContent = requestContent;
-    }
-
-    public ComplexPersonTestObject getComplexPerson() {
-        return complexPerson;
-    }
-
-    public void setComplexPerson(ComplexPersonTestObject complexPerson) {
-        this.complexPerson = complexPerson;
-    }
-
-    public DateTestObject getDateTestObject() {
-        return dateTestObject;
-    }
-
-    public void setDateTestObject(DateTestObject dateTestObject) {
-        this.dateTestObject = dateTestObject;
-    }
-
-    public PersonTestObjectWithoutId getPersonWithoutId() {
-        return personWithoutId;
-    }
-
-    public void setPersonWithoutId(PersonTestObjectWithoutId personWithNoId) {
-        this.personWithoutId = personWithNoId;
-    }
-
-    public PersonTestObjectWithStringId getPersonWithStringId() {
-        return personWithStringId;
-    }
-
-    public void setPersonWithStringId(PersonTestObjectWithStringId personWithStringId) {
-        this.personWithStringId = personWithStringId;
-    }
-
-    public IdPropertyWithGsonAnnotation getIdPropertyWithGsonAnnotation() {
-        return idPropertyWithGsonAnnotation;
-    }
-
-    public void setIdPropertyWithGsonAnnotation(IdPropertyWithGsonAnnotation idPropertyWithGsonAnnotation) {
-        this.idPropertyWithGsonAnnotation = idPropertyWithGsonAnnotation;
-    }
-
-    public IdPropertyWithDifferentIdPropertyCasing getIdPropertyWithDifferentIdPropertyCasing() {
-        return idPropertyWithDifferentIdPropertyCasing;
-    }
-
-    public void setIdPropertyWithDifferentIdPropertyCasing(IdPropertyWithDifferentIdPropertyCasing idPropertyWithDifferentIdPropertyCasing) {
-        this.idPropertyWithDifferentIdPropertyCasing = idPropertyWithDifferentIdPropertyCasing;
-    }
-
->>>>>>> c101d236
     public Exception getException() {
         return exception;
     }
 
-<<<<<<< HEAD
+    public void setException(Throwable exception) {
+        this.exception = (Exception) exception;
+    }
+
     public void setException(Exception exception) {
         this.exception = exception;
     }
 
-    public void setException(Throwable exception) {
-        this.exception = (Exception) exception;
-=======
-    public void setException(Throwable exception) {
-        this.exception = (Exception) exception;
-    }
-
-    public void setException(Exception exception) {
-        this.exception = exception;
->>>>>>> c101d236
-    }
-
     public JsonElement getJsonResult() {
         return jsonResult;
     }
